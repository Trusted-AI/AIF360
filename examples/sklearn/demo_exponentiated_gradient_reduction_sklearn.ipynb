{
 "cells": [
  {
   "cell_type": "markdown",
   "metadata": {},
   "source": [
    "# Sklearn compatible Exponentiated Gradient Reduction\n",
    "\n",
    "Exponentiated gradient reduction is an in-processing technique that reduces fair classification to a sequence of cost-sensitive classification problems, returning a randomized classifier with the lowest empirical error subject to \n",
    "fair classification constraints. The code for exponentiated gradient reduction wraps the source class \n",
    "`fairlearn.reductions.ExponentiatedGradient` available in the https://github.com/fairlearn/fairlearn library,\n",
    "licensed under the MIT Licencse, Copyright Microsoft Corporation."
   ]
  },
  {
   "cell_type": "code",
   "execution_count": 1,
   "metadata": {},
   "outputs": [],
   "source": [
    "import numpy as np\n",
    "import pandas as pd\n",
    "\n",
    "from sklearn.compose import make_column_transformer\n",
    "from sklearn.linear_model import LogisticRegression\n",
    "from sklearn.metrics import accuracy_score\n",
    "from sklearn.model_selection import GridSearchCV, train_test_split\n",
    "from sklearn.preprocessing import OneHotEncoder\n",
    "\n",
    "from aif360.sklearn.inprocessing import ExponentiatedGradientReduction\n",
    "\n",
    "from aif360.sklearn.datasets import fetch_adult\n",
    "from aif360.sklearn.metrics import disparate_impact_ratio, average_odds_error, generalized_fpr\n",
    "from aif360.sklearn.metrics import generalized_fnr, difference"
   ]
  },
  {
   "cell_type": "markdown",
   "metadata": {},
   "source": [
    "### Loading data"
   ]
  },
  {
   "cell_type": "markdown",
   "metadata": {},
   "source": [
    "Datasets are formatted as separate `X` (# samples x # features) and `y` (# samples x # labels) DataFrames. The index of each DataFrame contains protected attribute values per sample. Datasets may also load a `sample_weight` object to be used with certain algorithms/metrics. All of this makes it so that aif360 is compatible with scikit-learn objects.\n",
    "\n",
    "For example, we can easily load the Adult dataset from UCI with the following line:"
   ]
  },
  {
   "cell_type": "code",
   "execution_count": 2,
   "metadata": {},
   "outputs": [
    {
     "data": {
      "text/html": [
       "<div>\n",
       "<style scoped>\n",
       "    .dataframe tbody tr th:only-of-type {\n",
       "        vertical-align: middle;\n",
       "    }\n",
       "\n",
       "    .dataframe tbody tr th {\n",
       "        vertical-align: top;\n",
       "    }\n",
       "\n",
       "    .dataframe thead th {\n",
       "        text-align: right;\n",
       "    }\n",
       "</style>\n",
       "<table border=\"1\" class=\"dataframe\">\n",
       "  <thead>\n",
       "    <tr style=\"text-align: right;\">\n",
       "      <th></th>\n",
       "      <th></th>\n",
       "      <th>age</th>\n",
       "      <th>workclass</th>\n",
       "      <th>education</th>\n",
       "      <th>education-num</th>\n",
       "      <th>marital-status</th>\n",
       "      <th>occupation</th>\n",
       "      <th>relationship</th>\n",
       "      <th>race</th>\n",
       "      <th>sex</th>\n",
       "      <th>capital-gain</th>\n",
       "      <th>capital-loss</th>\n",
       "      <th>hours-per-week</th>\n",
       "      <th>native-country</th>\n",
       "    </tr>\n",
       "    <tr>\n",
       "      <th>race</th>\n",
       "      <th>sex</th>\n",
       "      <th></th>\n",
       "      <th></th>\n",
       "      <th></th>\n",
       "      <th></th>\n",
       "      <th></th>\n",
       "      <th></th>\n",
       "      <th></th>\n",
       "      <th></th>\n",
       "      <th></th>\n",
       "      <th></th>\n",
       "      <th></th>\n",
       "      <th></th>\n",
       "      <th></th>\n",
       "    </tr>\n",
       "  </thead>\n",
       "  <tbody>\n",
       "    <tr>\n",
       "      <th>Non-white</th>\n",
       "      <th>Male</th>\n",
       "      <td>25.0</td>\n",
       "      <td>Private</td>\n",
       "      <td>11th</td>\n",
       "      <td>7.0</td>\n",
       "      <td>Never-married</td>\n",
       "      <td>Machine-op-inspct</td>\n",
       "      <td>Own-child</td>\n",
       "      <td>Black</td>\n",
       "      <td>Male</td>\n",
       "      <td>0.0</td>\n",
       "      <td>0.0</td>\n",
       "      <td>40.0</td>\n",
       "      <td>United-States</td>\n",
       "    </tr>\n",
       "    <tr>\n",
       "      <th rowspan=\"2\" valign=\"top\">White</th>\n",
       "      <th>Male</th>\n",
       "      <td>38.0</td>\n",
       "      <td>Private</td>\n",
       "      <td>HS-grad</td>\n",
       "      <td>9.0</td>\n",
       "      <td>Married-civ-spouse</td>\n",
       "      <td>Farming-fishing</td>\n",
       "      <td>Husband</td>\n",
       "      <td>White</td>\n",
       "      <td>Male</td>\n",
       "      <td>0.0</td>\n",
       "      <td>0.0</td>\n",
       "      <td>50.0</td>\n",
       "      <td>United-States</td>\n",
       "    </tr>\n",
       "    <tr>\n",
       "      <th>Male</th>\n",
       "      <td>28.0</td>\n",
       "      <td>Local-gov</td>\n",
       "      <td>Assoc-acdm</td>\n",
       "      <td>12.0</td>\n",
       "      <td>Married-civ-spouse</td>\n",
       "      <td>Protective-serv</td>\n",
       "      <td>Husband</td>\n",
       "      <td>White</td>\n",
       "      <td>Male</td>\n",
       "      <td>0.0</td>\n",
       "      <td>0.0</td>\n",
       "      <td>40.0</td>\n",
       "      <td>United-States</td>\n",
       "    </tr>\n",
       "    <tr>\n",
       "      <th>Non-white</th>\n",
       "      <th>Male</th>\n",
       "      <td>44.0</td>\n",
       "      <td>Private</td>\n",
       "      <td>Some-college</td>\n",
       "      <td>10.0</td>\n",
       "      <td>Married-civ-spouse</td>\n",
       "      <td>Machine-op-inspct</td>\n",
       "      <td>Husband</td>\n",
       "      <td>Black</td>\n",
       "      <td>Male</td>\n",
       "      <td>7688.0</td>\n",
       "      <td>0.0</td>\n",
       "      <td>40.0</td>\n",
       "      <td>United-States</td>\n",
       "    </tr>\n",
       "    <tr>\n",
       "      <th>White</th>\n",
       "      <th>Male</th>\n",
       "      <td>34.0</td>\n",
       "      <td>Private</td>\n",
       "      <td>10th</td>\n",
       "      <td>6.0</td>\n",
       "      <td>Never-married</td>\n",
       "      <td>Other-service</td>\n",
       "      <td>Not-in-family</td>\n",
       "      <td>White</td>\n",
       "      <td>Male</td>\n",
       "      <td>0.0</td>\n",
       "      <td>0.0</td>\n",
       "      <td>30.0</td>\n",
       "      <td>United-States</td>\n",
       "    </tr>\n",
       "  </tbody>\n",
       "</table>\n",
       "</div>"
      ],
      "text/plain": [
       "                 age  workclass     education  education-num  \\\n",
       "race      sex                                                  \n",
       "Non-white Male  25.0    Private          11th            7.0   \n",
       "White     Male  38.0    Private       HS-grad            9.0   \n",
       "          Male  28.0  Local-gov    Assoc-acdm           12.0   \n",
       "Non-white Male  44.0    Private  Some-college           10.0   \n",
       "White     Male  34.0    Private          10th            6.0   \n",
       "\n",
       "                    marital-status         occupation   relationship   race  \\\n",
       "race      sex                                                                 \n",
       "Non-white Male       Never-married  Machine-op-inspct      Own-child  Black   \n",
       "White     Male  Married-civ-spouse    Farming-fishing        Husband  White   \n",
       "          Male  Married-civ-spouse    Protective-serv        Husband  White   \n",
       "Non-white Male  Married-civ-spouse  Machine-op-inspct        Husband  Black   \n",
       "White     Male       Never-married      Other-service  Not-in-family  White   \n",
       "\n",
       "                 sex  capital-gain  capital-loss  hours-per-week  \\\n",
       "race      sex                                                      \n",
       "Non-white Male  Male           0.0           0.0            40.0   \n",
       "White     Male  Male           0.0           0.0            50.0   \n",
       "          Male  Male           0.0           0.0            40.0   \n",
       "Non-white Male  Male        7688.0           0.0            40.0   \n",
       "White     Male  Male           0.0           0.0            30.0   \n",
       "\n",
       "               native-country  \n",
       "race      sex                  \n",
       "Non-white Male  United-States  \n",
       "White     Male  United-States  \n",
       "          Male  United-States  \n",
       "Non-white Male  United-States  \n",
       "White     Male  United-States  "
      ]
     },
     "execution_count": 2,
     "metadata": {},
     "output_type": "execute_result"
    }
   ],
   "source": [
    "X, y, sample_weight = fetch_adult()\n",
    "X.head()"
   ]
  },
  {
   "cell_type": "markdown",
   "metadata": {},
   "source": [
    "To match the old version, we also remap the \"race\" feature to \"White\"/\"Non-white\","
   ]
  },
  {
   "cell_type": "code",
   "execution_count": 3,
   "metadata": {},
   "outputs": [],
   "source": [
    "X.race = X.race.cat.set_categories(['Non-white', 'White'], ordered=True).fillna('Non-white')"
   ]
  },
  {
   "cell_type": "markdown",
   "metadata": {},
   "source": [
    "We can then map the protected attributes to integers,"
   ]
  },
  {
   "cell_type": "code",
   "execution_count": 4,
   "metadata": {},
   "outputs": [],
   "source": [
    "X.index = pd.MultiIndex.from_arrays(X.index.codes, names=X.index.names)\n",
    "y.index = pd.MultiIndex.from_arrays(y.index.codes, names=y.index.names)"
   ]
  },
  {
   "cell_type": "markdown",
   "metadata": {},
   "source": [
    "and the target classes to 0/1,"
   ]
  },
  {
   "cell_type": "code",
   "execution_count": 5,
   "metadata": {},
   "outputs": [],
   "source": [
    "y = pd.Series(y.factorize(sort=True)[0], index=y.index)"
   ]
  },
  {
   "cell_type": "markdown",
   "metadata": {},
   "source": [
    "split the dataset,"
   ]
  },
  {
   "cell_type": "code",
   "execution_count": 6,
   "metadata": {},
   "outputs": [],
   "source": [
    "(X_train, X_test,\n",
    " y_train, y_test) = train_test_split(X, y, train_size=0.7, random_state=1234567)"
   ]
  },
  {
   "cell_type": "markdown",
   "metadata": {},
   "source": [
    "We use sklearn for one-hot encoding for easy reference to columns associated with protected attributes, information necessary for Exponentiated Gradient Reduction"
   ]
  },
  {
   "cell_type": "code",
   "execution_count": 7,
   "metadata": {},
   "outputs": [
    {
     "data": {
      "text/html": [
       "<div>\n",
       "<style scoped>\n",
       "    .dataframe tbody tr th:only-of-type {\n",
       "        vertical-align: middle;\n",
       "    }\n",
       "\n",
       "    .dataframe tbody tr th {\n",
       "        vertical-align: top;\n",
       "    }\n",
       "\n",
       "    .dataframe thead th {\n",
       "        text-align: right;\n",
       "    }\n",
       "</style>\n",
       "<table border=\"1\" class=\"dataframe\">\n",
       "  <thead>\n",
       "    <tr style=\"text-align: right;\">\n",
       "      <th></th>\n",
       "      <th></th>\n",
       "      <th>workclass_Federal-gov</th>\n",
       "      <th>workclass_Local-gov</th>\n",
       "      <th>workclass_Private</th>\n",
       "      <th>workclass_Self-emp-inc</th>\n",
       "      <th>workclass_Self-emp-not-inc</th>\n",
       "      <th>workclass_State-gov</th>\n",
       "      <th>workclass_Without-pay</th>\n",
       "      <th>education_10th</th>\n",
       "      <th>education_11th</th>\n",
       "      <th>education_12th</th>\n",
       "      <th>...</th>\n",
       "      <th>native-country_Thailand</th>\n",
       "      <th>native-country_Trinadad&amp;Tobago</th>\n",
       "      <th>native-country_United-States</th>\n",
       "      <th>native-country_Vietnam</th>\n",
       "      <th>native-country_Yugoslavia</th>\n",
       "      <th>age</th>\n",
       "      <th>education-num</th>\n",
       "      <th>capital-gain</th>\n",
       "      <th>capital-loss</th>\n",
       "      <th>hours-per-week</th>\n",
       "    </tr>\n",
       "    <tr>\n",
       "      <th>race</th>\n",
       "      <th>sex</th>\n",
       "      <th></th>\n",
       "      <th></th>\n",
       "      <th></th>\n",
       "      <th></th>\n",
       "      <th></th>\n",
       "      <th></th>\n",
       "      <th></th>\n",
       "      <th></th>\n",
       "      <th></th>\n",
       "      <th></th>\n",
       "      <th></th>\n",
       "      <th></th>\n",
       "      <th></th>\n",
       "      <th></th>\n",
       "      <th></th>\n",
       "      <th></th>\n",
       "      <th></th>\n",
       "      <th></th>\n",
       "      <th></th>\n",
       "      <th></th>\n",
       "      <th></th>\n",
       "    </tr>\n",
       "  </thead>\n",
       "  <tbody>\n",
       "    <tr>\n",
       "      <th rowspan=\"5\" valign=\"top\">1</th>\n",
       "      <th>1</th>\n",
       "      <td>0.0</td>\n",
       "      <td>0.0</td>\n",
       "      <td>0.0</td>\n",
       "      <td>0.0</td>\n",
       "      <td>1.0</td>\n",
       "      <td>0.0</td>\n",
       "      <td>0.0</td>\n",
       "      <td>0.0</td>\n",
       "      <td>0.0</td>\n",
       "      <td>0.0</td>\n",
       "      <td>...</td>\n",
       "      <td>0.0</td>\n",
       "      <td>0.0</td>\n",
       "      <td>1.0</td>\n",
       "      <td>0.0</td>\n",
       "      <td>0.0</td>\n",
       "      <td>58.0</td>\n",
       "      <td>11.0</td>\n",
       "      <td>0.0</td>\n",
       "      <td>0.0</td>\n",
       "      <td>42.0</td>\n",
       "    </tr>\n",
       "    <tr>\n",
       "      <th>0</th>\n",
       "      <td>0.0</td>\n",
       "      <td>0.0</td>\n",
       "      <td>0.0</td>\n",
       "      <td>0.0</td>\n",
       "      <td>1.0</td>\n",
       "      <td>0.0</td>\n",
       "      <td>0.0</td>\n",
       "      <td>0.0</td>\n",
       "      <td>0.0</td>\n",
       "      <td>0.0</td>\n",
       "      <td>...</td>\n",
       "      <td>0.0</td>\n",
       "      <td>0.0</td>\n",
       "      <td>0.0</td>\n",
       "      <td>0.0</td>\n",
       "      <td>0.0</td>\n",
       "      <td>51.0</td>\n",
       "      <td>12.0</td>\n",
       "      <td>0.0</td>\n",
       "      <td>0.0</td>\n",
       "      <td>30.0</td>\n",
       "    </tr>\n",
       "    <tr>\n",
       "      <th>1</th>\n",
       "      <td>0.0</td>\n",
       "      <td>0.0</td>\n",
       "      <td>1.0</td>\n",
       "      <td>0.0</td>\n",
       "      <td>0.0</td>\n",
       "      <td>0.0</td>\n",
       "      <td>0.0</td>\n",
       "      <td>0.0</td>\n",
       "      <td>0.0</td>\n",
       "      <td>0.0</td>\n",
       "      <td>...</td>\n",
       "      <td>0.0</td>\n",
       "      <td>0.0</td>\n",
       "      <td>1.0</td>\n",
       "      <td>0.0</td>\n",
       "      <td>0.0</td>\n",
       "      <td>26.0</td>\n",
       "      <td>14.0</td>\n",
       "      <td>0.0</td>\n",
       "      <td>1887.0</td>\n",
       "      <td>40.0</td>\n",
       "    </tr>\n",
       "    <tr>\n",
       "      <th>1</th>\n",
       "      <td>0.0</td>\n",
       "      <td>0.0</td>\n",
       "      <td>1.0</td>\n",
       "      <td>0.0</td>\n",
       "      <td>0.0</td>\n",
       "      <td>0.0</td>\n",
       "      <td>0.0</td>\n",
       "      <td>0.0</td>\n",
       "      <td>0.0</td>\n",
       "      <td>0.0</td>\n",
       "      <td>...</td>\n",
       "      <td>0.0</td>\n",
       "      <td>0.0</td>\n",
       "      <td>0.0</td>\n",
       "      <td>0.0</td>\n",
       "      <td>0.0</td>\n",
       "      <td>44.0</td>\n",
       "      <td>3.0</td>\n",
       "      <td>0.0</td>\n",
       "      <td>0.0</td>\n",
       "      <td>40.0</td>\n",
       "    </tr>\n",
       "    <tr>\n",
       "      <th>1</th>\n",
       "      <td>0.0</td>\n",
       "      <td>0.0</td>\n",
       "      <td>1.0</td>\n",
       "      <td>0.0</td>\n",
       "      <td>0.0</td>\n",
       "      <td>0.0</td>\n",
       "      <td>0.0</td>\n",
       "      <td>1.0</td>\n",
       "      <td>0.0</td>\n",
       "      <td>0.0</td>\n",
       "      <td>...</td>\n",
       "      <td>0.0</td>\n",
       "      <td>0.0</td>\n",
       "      <td>1.0</td>\n",
       "      <td>0.0</td>\n",
       "      <td>0.0</td>\n",
       "      <td>33.0</td>\n",
       "      <td>6.0</td>\n",
       "      <td>0.0</td>\n",
       "      <td>0.0</td>\n",
       "      <td>40.0</td>\n",
       "    </tr>\n",
       "  </tbody>\n",
       "</table>\n",
       "<p>5 rows × 100 columns</p>\n",
       "</div>"
      ],
      "text/plain": [
       "          workclass_Federal-gov  workclass_Local-gov  workclass_Private  \\\n",
       "race sex                                                                  \n",
       "1    1                      0.0                  0.0                0.0   \n",
       "     0                      0.0                  0.0                0.0   \n",
       "     1                      0.0                  0.0                1.0   \n",
       "     1                      0.0                  0.0                1.0   \n",
       "     1                      0.0                  0.0                1.0   \n",
       "\n",
       "          workclass_Self-emp-inc  workclass_Self-emp-not-inc  \\\n",
       "race sex                                                       \n",
       "1    1                       0.0                         1.0   \n",
       "     0                       0.0                         1.0   \n",
       "     1                       0.0                         0.0   \n",
       "     1                       0.0                         0.0   \n",
       "     1                       0.0                         0.0   \n",
       "\n",
       "          workclass_State-gov  workclass_Without-pay  education_10th  \\\n",
       "race sex                                                               \n",
       "1    1                    0.0                    0.0             0.0   \n",
       "     0                    0.0                    0.0             0.0   \n",
       "     1                    0.0                    0.0             0.0   \n",
       "     1                    0.0                    0.0             0.0   \n",
       "     1                    0.0                    0.0             1.0   \n",
       "\n",
       "          education_11th  education_12th  ...  native-country_Thailand  \\\n",
       "race sex                                  ...                            \n",
       "1    1               0.0             0.0  ...                      0.0   \n",
       "     0               0.0             0.0  ...                      0.0   \n",
       "     1               0.0             0.0  ...                      0.0   \n",
       "     1               0.0             0.0  ...                      0.0   \n",
       "     1               0.0             0.0  ...                      0.0   \n",
       "\n",
       "          native-country_Trinadad&Tobago  native-country_United-States  \\\n",
       "race sex                                                                 \n",
       "1    1                               0.0                           1.0   \n",
       "     0                               0.0                           0.0   \n",
       "     1                               0.0                           1.0   \n",
       "     1                               0.0                           0.0   \n",
       "     1                               0.0                           1.0   \n",
       "\n",
       "          native-country_Vietnam  native-country_Yugoslavia   age  \\\n",
       "race sex                                                            \n",
       "1    1                       0.0                        0.0  58.0   \n",
       "     0                       0.0                        0.0  51.0   \n",
       "     1                       0.0                        0.0  26.0   \n",
       "     1                       0.0                        0.0  44.0   \n",
       "     1                       0.0                        0.0  33.0   \n",
       "\n",
       "          education-num  capital-gain  capital-loss  hours-per-week  \n",
       "race sex                                                             \n",
       "1    1             11.0           0.0           0.0            42.0  \n",
       "     0             12.0           0.0           0.0            30.0  \n",
       "     1             14.0           0.0        1887.0            40.0  \n",
       "     1              3.0           0.0           0.0            40.0  \n",
       "     1              6.0           0.0           0.0            40.0  \n",
       "\n",
       "[5 rows x 100 columns]"
      ]
     },
     "execution_count": 7,
     "metadata": {},
     "output_type": "execute_result"
    }
   ],
   "source": [
    "ohe = make_column_transformer(\n",
    "        (OneHotEncoder(sparse=False), X_train.dtypes == 'category'),\n",
    "        remainder='passthrough', verbose_feature_names_out=False)\n",
    "X_train  = pd.DataFrame(ohe.fit_transform(X_train), columns=ohe.get_feature_names_out(), index=X_train.index)\n",
    "X_test = pd.DataFrame(ohe.transform(X_test), columns=ohe.get_feature_names_out(), index=X_test.index)\n",
    "\n",
    "X_train.head()"
   ]
  },
  {
   "cell_type": "markdown",
   "metadata": {},
   "source": [
    "The protected attribute information is also replicated in the labels:"
   ]
  },
  {
   "cell_type": "code",
   "execution_count": 8,
   "metadata": {},
   "outputs": [
    {
     "data": {
      "text/plain": [
       "race  sex\n",
       "1     1      0\n",
       "      0      1\n",
       "      1      1\n",
       "      1      0\n",
       "      1      0\n",
       "dtype: int64"
      ]
     },
     "execution_count": 8,
     "metadata": {},
     "output_type": "execute_result"
    }
   ],
   "source": [
    "y_train.head()"
   ]
  },
  {
   "cell_type": "markdown",
   "metadata": {},
   "source": [
    "### Running metrics"
   ]
  },
  {
   "cell_type": "markdown",
   "metadata": {},
   "source": [
    "With the data in this format, we can easily train a scikit-learn model and get predictions for the test data:"
   ]
  },
  {
   "cell_type": "code",
   "execution_count": 9,
   "metadata": {},
   "outputs": [
    {
<<<<<<< HEAD
     "name": "stdout",
     "output_type": "stream",
     "text": [
      "0.8372521559666839\n"
     ]
    },
    {
     "name": "stderr",
     "output_type": "stream",
     "text": [
      "lbfgs failed to converge (status=1):\n",
      "STOP: TOTAL NO. of ITERATIONS REACHED LIMIT.\n",
      "\n",
      "Increase the number of iterations (max_iter) or scale the data as shown in:\n",
      "    https://scikit-learn.org/stable/modules/preprocessing.html\n",
      "Please also refer to the documentation for alternative solver options:\n",
      "    https://scikit-learn.org/stable/modules/linear_model.html#logistic-regression\n"
     ]
=======
     "data": {
      "text/plain": [
       "0.8460234392275374"
      ]
     },
     "execution_count": 9,
     "metadata": {},
     "output_type": "execute_result"
>>>>>>> fe936778
    }
   ],
   "source": [
    "y_pred = LogisticRegression(solver='liblinear').fit(X_train, y_train).predict(X_test)\n",
    "lr_acc = accuracy_score(y_test, y_pred)\n",
    "lr_acc"
   ]
  },
  {
   "cell_type": "markdown",
   "metadata": {},
   "source": [
    "We can assess how close the predictions are to equality of odds.\n",
    "\n",
    "`average_odds_error()` computes the (unweighted) average of the absolute values of the true positive rate (TPR) difference and false positive rate (FPR) difference, i.e.:\n",
    "\n",
    "$$ \\tfrac{1}{2}\\left(|FPR_{D = \\text{unprivileged}} - FPR_{D = \\text{privileged}}| + |TPR_{D = \\text{unprivileged}} - TPR_{D = \\text{privileged}}|\\right) $$"
   ]
  },
  {
   "cell_type": "code",
   "execution_count": 10,
   "metadata": {},
   "outputs": [
    {
<<<<<<< HEAD
     "name": "stdout",
     "output_type": "stream",
     "text": [
      "0.10141617122303834\n"
     ]
=======
     "data": {
      "text/plain": [
       "0.09335303807799161"
      ]
     },
     "execution_count": 10,
     "metadata": {},
     "output_type": "execute_result"
>>>>>>> fe936778
    }
   ],
   "source": [
    "lr_aoe_sex = average_odds_error(y_test, y_pred, prot_attr='sex')\n",
    "lr_aoe_sex"
   ]
  },
  {
   "cell_type": "code",
   "execution_count": 11,
   "metadata": {},
   "outputs": [
    {
<<<<<<< HEAD
     "name": "stdout",
     "output_type": "stream",
     "text": [
      "0.010777453971118733\n"
     ]
=======
     "data": {
      "text/plain": [
       "0.06751597777565721"
      ]
     },
     "execution_count": 11,
     "metadata": {},
     "output_type": "execute_result"
>>>>>>> fe936778
    }
   ],
   "source": [
    "lr_aoe_race = average_odds_error(y_test, y_pred, prot_attr='race')\n",
    "lr_aoe_race"
   ]
  },
  {
   "cell_type": "markdown",
   "metadata": {},
   "source": [
    "### Exponentiated Gradient Reduction"
   ]
  },
  {
   "cell_type": "markdown",
   "metadata": {},
   "source": [
    "Choose a base model for the randomized classifier"
   ]
  },
  {
   "cell_type": "code",
   "execution_count": 12,
   "metadata": {},
   "outputs": [],
   "source": [
    "estimator = LogisticRegression(solver='liblinear')"
   ]
  },
  {
   "cell_type": "markdown",
   "metadata": {},
   "source": [
    "Determine the columns associated with the protected attribute(s)"
   ]
  },
  {
   "cell_type": "code",
   "execution_count": 13,
   "metadata": {},
   "outputs": [],
   "source": [
    "prot_attr_cols = [colname for colname in X_train if \"sex\" in colname or \"race\" in colname]"
   ]
  },
  {
   "cell_type": "markdown",
   "metadata": {},
   "source": [
    "Train the randomized classifier and observe test accuracy. Other options for `constraints` include \"DemographicParity\", \"TruePositiveRateDifference,\" and \"ErrorRateRatio.\""
   ]
  },
  {
   "cell_type": "code",
   "execution_count": 15,
   "metadata": {},
   "outputs": [
    {
     "name": "stderr",
     "output_type": "stream",
     "text": [
      "Using the level keyword in DataFrame and Series aggregations is deprecated and will be removed in a future version. Use groupby instead. df.sum(level=1) should use df.groupby(level=1).sum().\n",
      "Using the level keyword in DataFrame and Series aggregations is deprecated and will be removed in a future version. Use groupby instead. df.sum(level=1) should use df.groupby(level=1).sum().\n",
      "Using the level keyword in DataFrame and Series aggregations is deprecated and will be removed in a future version. Use groupby instead. df.sum(level=1) should use df.groupby(level=1).sum().\n",
      "Using the level keyword in DataFrame and Series aggregations is deprecated and will be removed in a future version. Use groupby instead. df.sum(level=1) should use df.groupby(level=1).sum().\n",
      "Using the level keyword in DataFrame and Series aggregations is deprecated and will be removed in a future version. Use groupby instead. df.sum(level=1) should use df.groupby(level=1).sum().\n",
      "Using the level keyword in DataFrame and Series aggregations is deprecated and will be removed in a future version. Use groupby instead. df.sum(level=1) should use df.groupby(level=1).sum().\n",
      "Using the level keyword in DataFrame and Series aggregations is deprecated and will be removed in a future version. Use groupby instead. df.sum(level=1) should use df.groupby(level=1).sum().\n",
      "Using the level keyword in DataFrame and Series aggregations is deprecated and will be removed in a future version. Use groupby instead. df.sum(level=1) should use df.groupby(level=1).sum().\n",
      "Using the level keyword in DataFrame and Series aggregations is deprecated and will be removed in a future version. Use groupby instead. df.sum(level=1) should use df.groupby(level=1).sum().\n",
      "Using the level keyword in DataFrame and Series aggregations is deprecated and will be removed in a future version. Use groupby instead. df.sum(level=1) should use df.groupby(level=1).sum().\n",
      "Using the level keyword in DataFrame and Series aggregations is deprecated and will be removed in a future version. Use groupby instead. df.sum(level=1) should use df.groupby(level=1).sum().\n",
      "Using the level keyword in DataFrame and Series aggregations is deprecated and will be removed in a future version. Use groupby instead. df.sum(level=1) should use df.groupby(level=1).sum().\n",
      "Using the level keyword in DataFrame and Series aggregations is deprecated and will be removed in a future version. Use groupby instead. df.sum(level=1) should use df.groupby(level=1).sum().\n",
      "Using the level keyword in DataFrame and Series aggregations is deprecated and will be removed in a future version. Use groupby instead. df.sum(level=1) should use df.groupby(level=1).sum().\n",
      "Using the level keyword in DataFrame and Series aggregations is deprecated and will be removed in a future version. Use groupby instead. df.sum(level=1) should use df.groupby(level=1).sum().\n",
      "Using the level keyword in DataFrame and Series aggregations is deprecated and will be removed in a future version. Use groupby instead. df.sum(level=1) should use df.groupby(level=1).sum().\n",
      "Using the level keyword in DataFrame and Series aggregations is deprecated and will be removed in a future version. Use groupby instead. df.sum(level=1) should use df.groupby(level=1).sum().\n",
      "Using the level keyword in DataFrame and Series aggregations is deprecated and will be removed in a future version. Use groupby instead. df.sum(level=1) should use df.groupby(level=1).sum().\n",
      "Using the level keyword in DataFrame and Series aggregations is deprecated and will be removed in a future version. Use groupby instead. df.sum(level=1) should use df.groupby(level=1).sum().\n",
      "Using the level keyword in DataFrame and Series aggregations is deprecated and will be removed in a future version. Use groupby instead. df.sum(level=1) should use df.groupby(level=1).sum().\n",
      "Using the level keyword in DataFrame and Series aggregations is deprecated and will be removed in a future version. Use groupby instead. df.sum(level=1) should use df.groupby(level=1).sum().\n",
      "Using the level keyword in DataFrame and Series aggregations is deprecated and will be removed in a future version. Use groupby instead. df.sum(level=1) should use df.groupby(level=1).sum().\n",
      "Using the level keyword in DataFrame and Series aggregations is deprecated and will be removed in a future version. Use groupby instead. df.sum(level=1) should use df.groupby(level=1).sum().\n",
      "Using the level keyword in DataFrame and Series aggregations is deprecated and will be removed in a future version. Use groupby instead. df.sum(level=1) should use df.groupby(level=1).sum().\n",
      "Using the level keyword in DataFrame and Series aggregations is deprecated and will be removed in a future version. Use groupby instead. df.sum(level=1) should use df.groupby(level=1).sum().\n",
      "Using the level keyword in DataFrame and Series aggregations is deprecated and will be removed in a future version. Use groupby instead. df.sum(level=1) should use df.groupby(level=1).sum().\n",
      "Using the level keyword in DataFrame and Series aggregations is deprecated and will be removed in a future version. Use groupby instead. df.sum(level=1) should use df.groupby(level=1).sum().\n",
      "Using the level keyword in DataFrame and Series aggregations is deprecated and will be removed in a future version. Use groupby instead. df.sum(level=1) should use df.groupby(level=1).sum().\n",
      "Using the level keyword in DataFrame and Series aggregations is deprecated and will be removed in a future version. Use groupby instead. df.sum(level=1) should use df.groupby(level=1).sum().\n"
     ]
    },
    {
     "name": "stdout",
     "output_type": "stream",
     "text": [
<<<<<<< HEAD
      "0.8228053364782192\n"
     ]
    },
    {
     "name": "stderr",
     "output_type": "stream",
     "text": [
      "lbfgs failed to converge (status=1):\n",
      "STOP: TOTAL NO. of ITERATIONS REACHED LIMIT.\n",
      "\n",
      "Increase the number of iterations (max_iter) or scale the data as shown in:\n",
      "    https://scikit-learn.org/stable/modules/preprocessing.html\n",
      "Please also refer to the documentation for alternative solver options:\n",
      "    https://scikit-learn.org/stable/modules/linear_model.html#logistic-regression\n"
=======
      "0.834303825458834\n"
>>>>>>> fe936778
     ]
    }
   ],
   "source": [
    "np.random.seed(0) #for reproducibility\n",
    "exp_grad_red = ExponentiatedGradientReduction(prot_attr=prot_attr_cols, \n",
    "                                              estimator=estimator, \n",
    "                                              constraints=\"EqualizedOdds\",\n",
    "                                              drop_prot_attr=False)\n",
    "exp_grad_red.fit(X_train, y_train)\n",
    "egr_acc = exp_grad_red.score(X_test, y_test)\n",
    "print(egr_acc)\n",
    "\n",
    "# Check for that accuracy is comparable\n",
    "assert abs(lr_acc-egr_acc)<=0.03"
   ]
  },
  {
   "cell_type": "code",
   "execution_count": 16,
   "metadata": {},
   "outputs": [
    {
     "name": "stdout",
     "output_type": "stream",
     "text": [
<<<<<<< HEAD
      "0.020572569810732133\n"
=======
      "0.02361168550972803\n"
>>>>>>> fe936778
     ]
    }
   ],
   "source": [
    "egr_aoe_sex = average_odds_error(y_test, exp_grad_red.predict(X_test), prot_attr='sex')\n",
    "print(egr_aoe_sex)\n",
    "\n",
    "# Check for improvement in average odds error for sex\n",
    "assert egr_aoe_sex<lr_aoe_sex"
   ]
  },
  {
   "cell_type": "code",
   "execution_count": 17,
   "metadata": {},
   "outputs": [
    {
     "name": "stdout",
     "output_type": "stream",
     "text": [
<<<<<<< HEAD
      "0.007174601940466985\n"
=======
      "0.024975550258025947\n"
>>>>>>> fe936778
     ]
    }
   ],
   "source": [
    "egr_aoe_race = average_odds_error(y_test, exp_grad_red.predict(X_test), prot_attr='race')\n",
    "print(egr_aoe_race)\n",
    "\n",
    "# Check for improvement in average odds error for race\n",
    "# assert egr_aoe_race<lr_aoe_race"
   ]
  },
  {
   "cell_type": "markdown",
   "metadata": {},
   "source": [
    "Number of calls made to base model algorithm"
   ]
  },
  {
   "cell_type": "code",
   "execution_count": 19,
   "metadata": {},
   "outputs": [
    {
     "data": {
      "text/plain": [
       "29"
      ]
     },
     "execution_count": 19,
     "metadata": {},
     "output_type": "execute_result"
    }
   ],
   "source": [
<<<<<<< HEAD
    "exp_grad_red.model_.n_oracle_calls_"
=======
    "exp_grad_red.model_._n_oracle_calls"
>>>>>>> fe936778
   ]
  },
  {
   "cell_type": "markdown",
   "metadata": {},
   "source": [
    "Maximum calls permitted"
   ]
  },
  {
   "cell_type": "code",
   "execution_count": 20,
   "metadata": {},
   "outputs": [
    {
     "data": {
      "text/plain": [
       "50"
      ]
     },
     "execution_count": 20,
     "metadata": {},
     "output_type": "execute_result"
    }
   ],
   "source": [
    "exp_grad_red.max_iter"
   ]
  },
  {
   "cell_type": "markdown",
   "metadata": {},
   "source": [
    "Instead of passing in a value for `constraints`, we can also pass a `fairlearn.reductions.moment` object in for `constraints_moment`. You could use a predefined moment as we do below or create a custom moment using the fairlearn library."
   ]
  },
  {
   "cell_type": "code",
   "execution_count": 21,
   "metadata": {},
   "outputs": [
    {
     "name": "stderr",
     "output_type": "stream",
     "text": [
<<<<<<< HEAD
      "lbfgs failed to converge (status=1):\n",
      "STOP: TOTAL NO. of ITERATIONS REACHED LIMIT.\n",
      "\n",
      "Increase the number of iterations (max_iter) or scale the data as shown in:\n",
      "    https://scikit-learn.org/stable/modules/preprocessing.html\n",
      "Please also refer to the documentation for alternative solver options:\n",
      "    https://scikit-learn.org/stable/modules/linear_model.html#logistic-regression\n",
      "lbfgs failed to converge (status=1):\n",
      "STOP: TOTAL NO. of ITERATIONS REACHED LIMIT.\n",
      "\n",
      "Increase the number of iterations (max_iter) or scale the data as shown in:\n",
      "    https://scikit-learn.org/stable/modules/preprocessing.html\n",
      "Please also refer to the documentation for alternative solver options:\n",
      "    https://scikit-learn.org/stable/modules/linear_model.html#logistic-regression\n",
      "lbfgs failed to converge (status=1):\n",
      "STOP: TOTAL NO. of ITERATIONS REACHED LIMIT.\n",
      "\n",
      "Increase the number of iterations (max_iter) or scale the data as shown in:\n",
      "    https://scikit-learn.org/stable/modules/preprocessing.html\n",
      "Please also refer to the documentation for alternative solver options:\n",
      "    https://scikit-learn.org/stable/modules/linear_model.html#logistic-regression\n",
      "lbfgs failed to converge (status=1):\n",
      "STOP: TOTAL NO. of ITERATIONS REACHED LIMIT.\n",
      "\n",
      "Increase the number of iterations (max_iter) or scale the data as shown in:\n",
      "    https://scikit-learn.org/stable/modules/preprocessing.html\n",
      "Please also refer to the documentation for alternative solver options:\n",
      "    https://scikit-learn.org/stable/modules/linear_model.html#logistic-regression\n",
      "lbfgs failed to converge (status=1):\n",
      "STOP: TOTAL NO. of ITERATIONS REACHED LIMIT.\n",
      "\n",
      "Increase the number of iterations (max_iter) or scale the data as shown in:\n",
      "    https://scikit-learn.org/stable/modules/preprocessing.html\n",
      "Please also refer to the documentation for alternative solver options:\n",
      "    https://scikit-learn.org/stable/modules/linear_model.html#logistic-regression\n",
      "lbfgs failed to converge (status=1):\n",
      "STOP: TOTAL NO. of ITERATIONS REACHED LIMIT.\n",
      "\n",
      "Increase the number of iterations (max_iter) or scale the data as shown in:\n",
      "    https://scikit-learn.org/stable/modules/preprocessing.html\n",
      "Please also refer to the documentation for alternative solver options:\n",
      "    https://scikit-learn.org/stable/modules/linear_model.html#logistic-regression\n",
      "lbfgs failed to converge (status=1):\n",
      "STOP: TOTAL NO. of ITERATIONS REACHED LIMIT.\n",
      "\n",
      "Increase the number of iterations (max_iter) or scale the data as shown in:\n",
      "    https://scikit-learn.org/stable/modules/preprocessing.html\n",
      "Please also refer to the documentation for alternative solver options:\n",
      "    https://scikit-learn.org/stable/modules/linear_model.html#logistic-regression\n",
      "lbfgs failed to converge (status=1):\n",
      "STOP: TOTAL NO. of ITERATIONS REACHED LIMIT.\n",
      "\n",
      "Increase the number of iterations (max_iter) or scale the data as shown in:\n",
      "    https://scikit-learn.org/stable/modules/preprocessing.html\n",
      "Please also refer to the documentation for alternative solver options:\n",
      "    https://scikit-learn.org/stable/modules/linear_model.html#logistic-regression\n",
      "lbfgs failed to converge (status=1):\n",
      "STOP: TOTAL NO. of ITERATIONS REACHED LIMIT.\n",
      "\n",
      "Increase the number of iterations (max_iter) or scale the data as shown in:\n",
      "    https://scikit-learn.org/stable/modules/preprocessing.html\n",
      "Please also refer to the documentation for alternative solver options:\n",
      "    https://scikit-learn.org/stable/modules/linear_model.html#logistic-regression\n",
      "lbfgs failed to converge (status=1):\n",
      "STOP: TOTAL NO. of ITERATIONS REACHED LIMIT.\n",
      "\n",
      "Increase the number of iterations (max_iter) or scale the data as shown in:\n",
      "    https://scikit-learn.org/stable/modules/preprocessing.html\n",
      "Please also refer to the documentation for alternative solver options:\n",
      "    https://scikit-learn.org/stable/modules/linear_model.html#logistic-regression\n",
      "lbfgs failed to converge (status=1):\n",
      "STOP: TOTAL NO. of ITERATIONS REACHED LIMIT.\n",
      "\n",
      "Increase the number of iterations (max_iter) or scale the data as shown in:\n",
      "    https://scikit-learn.org/stable/modules/preprocessing.html\n",
      "Please also refer to the documentation for alternative solver options:\n",
      "    https://scikit-learn.org/stable/modules/linear_model.html#logistic-regression\n",
      "lbfgs failed to converge (status=1):\n",
      "STOP: TOTAL NO. of ITERATIONS REACHED LIMIT.\n",
      "\n",
      "Increase the number of iterations (max_iter) or scale the data as shown in:\n",
      "    https://scikit-learn.org/stable/modules/preprocessing.html\n",
      "Please also refer to the documentation for alternative solver options:\n",
      "    https://scikit-learn.org/stable/modules/linear_model.html#logistic-regression\n",
      "lbfgs failed to converge (status=1):\n",
      "STOP: TOTAL NO. of ITERATIONS REACHED LIMIT.\n",
      "\n",
      "Increase the number of iterations (max_iter) or scale the data as shown in:\n",
      "    https://scikit-learn.org/stable/modules/preprocessing.html\n",
      "Please also refer to the documentation for alternative solver options:\n",
      "    https://scikit-learn.org/stable/modules/linear_model.html#logistic-regression\n",
      "lbfgs failed to converge (status=1):\n",
      "STOP: TOTAL NO. of ITERATIONS REACHED LIMIT.\n",
      "\n",
      "Increase the number of iterations (max_iter) or scale the data as shown in:\n",
      "    https://scikit-learn.org/stable/modules/preprocessing.html\n",
      "Please also refer to the documentation for alternative solver options:\n",
      "    https://scikit-learn.org/stable/modules/linear_model.html#logistic-regression\n",
      "lbfgs failed to converge (status=1):\n",
      "STOP: TOTAL NO. of ITERATIONS REACHED LIMIT.\n",
      "\n",
      "Increase the number of iterations (max_iter) or scale the data as shown in:\n",
      "    https://scikit-learn.org/stable/modules/preprocessing.html\n",
      "Please also refer to the documentation for alternative solver options:\n",
      "    https://scikit-learn.org/stable/modules/linear_model.html#logistic-regression\n",
      "lbfgs failed to converge (status=1):\n",
      "STOP: TOTAL NO. of ITERATIONS REACHED LIMIT.\n",
      "\n",
      "Increase the number of iterations (max_iter) or scale the data as shown in:\n",
      "    https://scikit-learn.org/stable/modules/preprocessing.html\n",
      "Please also refer to the documentation for alternative solver options:\n",
      "    https://scikit-learn.org/stable/modules/linear_model.html#logistic-regression\n",
      "lbfgs failed to converge (status=1):\n",
      "STOP: TOTAL NO. of ITERATIONS REACHED LIMIT.\n",
      "\n",
      "Increase the number of iterations (max_iter) or scale the data as shown in:\n",
      "    https://scikit-learn.org/stable/modules/preprocessing.html\n",
      "Please also refer to the documentation for alternative solver options:\n",
      "    https://scikit-learn.org/stable/modules/linear_model.html#logistic-regression\n",
      "lbfgs failed to converge (status=1):\n",
      "STOP: TOTAL NO. of ITERATIONS REACHED LIMIT.\n",
      "\n",
      "Increase the number of iterations (max_iter) or scale the data as shown in:\n",
      "    https://scikit-learn.org/stable/modules/preprocessing.html\n",
      "Please also refer to the documentation for alternative solver options:\n",
      "    https://scikit-learn.org/stable/modules/linear_model.html#logistic-regression\n",
      "lbfgs failed to converge (status=1):\n",
      "STOP: TOTAL NO. of ITERATIONS REACHED LIMIT.\n",
      "\n",
      "Increase the number of iterations (max_iter) or scale the data as shown in:\n",
      "    https://scikit-learn.org/stable/modules/preprocessing.html\n",
      "Please also refer to the documentation for alternative solver options:\n",
      "    https://scikit-learn.org/stable/modules/linear_model.html#logistic-regression\n",
      "lbfgs failed to converge (status=1):\n",
      "STOP: TOTAL NO. of ITERATIONS REACHED LIMIT.\n",
      "\n",
      "Increase the number of iterations (max_iter) or scale the data as shown in:\n",
      "    https://scikit-learn.org/stable/modules/preprocessing.html\n",
      "Please also refer to the documentation for alternative solver options:\n",
      "    https://scikit-learn.org/stable/modules/linear_model.html#logistic-regression\n",
      "lbfgs failed to converge (status=1):\n",
      "STOP: TOTAL NO. of ITERATIONS REACHED LIMIT.\n",
      "\n",
      "Increase the number of iterations (max_iter) or scale the data as shown in:\n",
      "    https://scikit-learn.org/stable/modules/preprocessing.html\n",
      "Please also refer to the documentation for alternative solver options:\n",
      "    https://scikit-learn.org/stable/modules/linear_model.html#logistic-regression\n",
      "lbfgs failed to converge (status=1):\n",
      "STOP: TOTAL NO. of ITERATIONS REACHED LIMIT.\n",
      "\n",
      "Increase the number of iterations (max_iter) or scale the data as shown in:\n",
      "    https://scikit-learn.org/stable/modules/preprocessing.html\n",
      "Please also refer to the documentation for alternative solver options:\n",
      "    https://scikit-learn.org/stable/modules/linear_model.html#logistic-regression\n",
      "lbfgs failed to converge (status=1):\n",
      "STOP: TOTAL NO. of ITERATIONS REACHED LIMIT.\n",
      "\n",
      "Increase the number of iterations (max_iter) or scale the data as shown in:\n",
      "    https://scikit-learn.org/stable/modules/preprocessing.html\n",
      "Please also refer to the documentation for alternative solver options:\n",
      "    https://scikit-learn.org/stable/modules/linear_model.html#logistic-regression\n"
=======
      "Using the level keyword in DataFrame and Series aggregations is deprecated and will be removed in a future version. Use groupby instead. df.sum(level=1) should use df.groupby(level=1).sum().\n",
      "Using the level keyword in DataFrame and Series aggregations is deprecated and will be removed in a future version. Use groupby instead. df.sum(level=1) should use df.groupby(level=1).sum().\n",
      "Using the level keyword in DataFrame and Series aggregations is deprecated and will be removed in a future version. Use groupby instead. df.sum(level=1) should use df.groupby(level=1).sum().\n",
      "Using the level keyword in DataFrame and Series aggregations is deprecated and will be removed in a future version. Use groupby instead. df.sum(level=1) should use df.groupby(level=1).sum().\n",
      "Using the level keyword in DataFrame and Series aggregations is deprecated and will be removed in a future version. Use groupby instead. df.sum(level=1) should use df.groupby(level=1).sum().\n",
      "Using the level keyword in DataFrame and Series aggregations is deprecated and will be removed in a future version. Use groupby instead. df.sum(level=1) should use df.groupby(level=1).sum().\n",
      "Using the level keyword in DataFrame and Series aggregations is deprecated and will be removed in a future version. Use groupby instead. df.sum(level=1) should use df.groupby(level=1).sum().\n",
      "Using the level keyword in DataFrame and Series aggregations is deprecated and will be removed in a future version. Use groupby instead. df.sum(level=1) should use df.groupby(level=1).sum().\n",
      "Using the level keyword in DataFrame and Series aggregations is deprecated and will be removed in a future version. Use groupby instead. df.sum(level=1) should use df.groupby(level=1).sum().\n",
      "Using the level keyword in DataFrame and Series aggregations is deprecated and will be removed in a future version. Use groupby instead. df.sum(level=1) should use df.groupby(level=1).sum().\n",
      "Using the level keyword in DataFrame and Series aggregations is deprecated and will be removed in a future version. Use groupby instead. df.sum(level=1) should use df.groupby(level=1).sum().\n",
      "Using the level keyword in DataFrame and Series aggregations is deprecated and will be removed in a future version. Use groupby instead. df.sum(level=1) should use df.groupby(level=1).sum().\n",
      "Using the level keyword in DataFrame and Series aggregations is deprecated and will be removed in a future version. Use groupby instead. df.sum(level=1) should use df.groupby(level=1).sum().\n",
      "Using the level keyword in DataFrame and Series aggregations is deprecated and will be removed in a future version. Use groupby instead. df.sum(level=1) should use df.groupby(level=1).sum().\n",
      "Using the level keyword in DataFrame and Series aggregations is deprecated and will be removed in a future version. Use groupby instead. df.sum(level=1) should use df.groupby(level=1).sum().\n",
      "Using the level keyword in DataFrame and Series aggregations is deprecated and will be removed in a future version. Use groupby instead. df.sum(level=1) should use df.groupby(level=1).sum().\n",
      "Using the level keyword in DataFrame and Series aggregations is deprecated and will be removed in a future version. Use groupby instead. df.sum(level=1) should use df.groupby(level=1).sum().\n",
      "Using the level keyword in DataFrame and Series aggregations is deprecated and will be removed in a future version. Use groupby instead. df.sum(level=1) should use df.groupby(level=1).sum().\n",
      "Using the level keyword in DataFrame and Series aggregations is deprecated and will be removed in a future version. Use groupby instead. df.sum(level=1) should use df.groupby(level=1).sum().\n",
      "Using the level keyword in DataFrame and Series aggregations is deprecated and will be removed in a future version. Use groupby instead. df.sum(level=1) should use df.groupby(level=1).sum().\n",
      "Using the level keyword in DataFrame and Series aggregations is deprecated and will be removed in a future version. Use groupby instead. df.sum(level=1) should use df.groupby(level=1).sum().\n",
      "Using the level keyword in DataFrame and Series aggregations is deprecated and will be removed in a future version. Use groupby instead. df.sum(level=1) should use df.groupby(level=1).sum().\n",
      "Using the level keyword in DataFrame and Series aggregations is deprecated and will be removed in a future version. Use groupby instead. df.sum(level=1) should use df.groupby(level=1).sum().\n",
      "Using the level keyword in DataFrame and Series aggregations is deprecated and will be removed in a future version. Use groupby instead. df.sum(level=1) should use df.groupby(level=1).sum().\n",
      "Using the level keyword in DataFrame and Series aggregations is deprecated and will be removed in a future version. Use groupby instead. df.sum(level=1) should use df.groupby(level=1).sum().\n",
      "Using the level keyword in DataFrame and Series aggregations is deprecated and will be removed in a future version. Use groupby instead. df.sum(level=1) should use df.groupby(level=1).sum().\n",
      "Using the level keyword in DataFrame and Series aggregations is deprecated and will be removed in a future version. Use groupby instead. df.sum(level=1) should use df.groupby(level=1).sum().\n",
      "Using the level keyword in DataFrame and Series aggregations is deprecated and will be removed in a future version. Use groupby instead. df.sum(level=1) should use df.groupby(level=1).sum().\n",
      "Using the level keyword in DataFrame and Series aggregations is deprecated and will be removed in a future version. Use groupby instead. df.sum(level=1) should use df.groupby(level=1).sum().\n"
>>>>>>> fe936778
     ]
    },
    {
     "data": {
      "text/plain": [
<<<<<<< HEAD
       "0.8228053364782192"
=======
       "0.834303825458834"
>>>>>>> fe936778
      ]
     },
     "execution_count": 21,
     "metadata": {},
     "output_type": "execute_result"
    }
   ],
   "source": [
    "import fairlearn.reductions as red \n",
    "\n",
    "np.random.seed(0) #need for reproducibility\n",
    "exp_grad_red2 = ExponentiatedGradientReduction(prot_attr=prot_attr_cols, \n",
    "                                              estimator=estimator, \n",
    "                                              constraints=red.EqualizedOdds(),\n",
    "                                              drop_prot_attr=False)\n",
    "exp_grad_red2.fit(X_train, y_train)\n",
    "exp_grad_red2.score(X_test, y_test)"
   ]
  },
  {
   "cell_type": "code",
   "execution_count": 22,
   "metadata": {},
   "outputs": [
    {
     "data": {
      "text/plain": [
<<<<<<< HEAD
       "0.020572569810732133"
=======
       "0.02361168550972803"
>>>>>>> fe936778
      ]
     },
     "execution_count": 22,
     "metadata": {},
     "output_type": "execute_result"
    }
   ],
   "source": [
    "average_odds_error(y_test, exp_grad_red2.predict(X_test), prot_attr='sex')"
   ]
  },
  {
   "cell_type": "code",
   "execution_count": 23,
   "metadata": {},
   "outputs": [
    {
     "data": {
      "text/plain": [
<<<<<<< HEAD
       "0.007174601940466985"
=======
       "0.024975550258025947"
>>>>>>> fe936778
      ]
     },
     "execution_count": 23,
     "metadata": {},
     "output_type": "execute_result"
    }
   ],
   "source": [
    "average_odds_error(y_test, exp_grad_red2.predict(X_test), prot_attr='race')"
   ]
  },
  {
   "cell_type": "code",
   "execution_count": null,
   "metadata": {},
   "outputs": [],
   "source": []
  }
 ],
 "metadata": {
  "kernelspec": {
   "display_name": "Python 3.9.7 ('aif360')",
   "language": "python",
   "name": "python3"
  },
  "language_info": {
   "codemirror_mode": {
    "name": "ipython",
    "version": 3
   },
   "file_extension": ".py",
   "mimetype": "text/x-python",
   "name": "python",
   "nbconvert_exporter": "python",
   "pygments_lexer": "ipython3",
<<<<<<< HEAD
   "version": "3.8.0"
=======
   "version": "3.9.7"
  },
  "vscode": {
   "interpreter": {
    "hash": "d0c5ced7753e77a483fec8ff7063075635521cce6e0bd54998c8f174742209dd"
   }
>>>>>>> fe936778
  }
 },
 "nbformat": 4,
 "nbformat_minor": 4
}<|MERGE_RESOLUTION|>--- conflicted
+++ resolved
@@ -18,20 +18,29 @@
    "metadata": {},
    "outputs": [],
    "source": [
+    "import warnings\n",
+    "warnings.filterwarnings(\"ignore\", category=FutureWarning)"
+   ]
+  },
+  {
+   "cell_type": "code",
+   "execution_count": 2,
+   "metadata": {},
+   "outputs": [],
+   "source": [
     "import numpy as np\n",
     "import pandas as pd\n",
     "\n",
     "from sklearn.compose import make_column_transformer\n",
     "from sklearn.linear_model import LogisticRegression\n",
     "from sklearn.metrics import accuracy_score\n",
-    "from sklearn.model_selection import GridSearchCV, train_test_split\n",
+    "from sklearn.model_selection import train_test_split\n",
     "from sklearn.preprocessing import OneHotEncoder\n",
     "\n",
     "from aif360.sklearn.inprocessing import ExponentiatedGradientReduction\n",
     "\n",
     "from aif360.sklearn.datasets import fetch_adult\n",
-    "from aif360.sklearn.metrics import disparate_impact_ratio, average_odds_error, generalized_fpr\n",
-    "from aif360.sklearn.metrics import generalized_fnr, difference"
+    "from aif360.sklearn.metrics import average_odds_error"
    ]
   },
   {
@@ -52,7 +61,7 @@
   },
   {
    "cell_type": "code",
-   "execution_count": 2,
+   "execution_count": 3,
    "metadata": {},
    "outputs": [
     {
@@ -232,7 +241,7 @@
        "White     Male  United-States  "
       ]
      },
-     "execution_count": 2,
+     "execution_count": 3,
      "metadata": {},
      "output_type": "execute_result"
     }
@@ -251,7 +260,7 @@
   },
   {
    "cell_type": "code",
-   "execution_count": 3,
+   "execution_count": 4,
    "metadata": {},
    "outputs": [],
    "source": [
@@ -267,7 +276,7 @@
   },
   {
    "cell_type": "code",
-   "execution_count": 4,
+   "execution_count": 5,
    "metadata": {},
    "outputs": [],
    "source": [
@@ -284,7 +293,7 @@
   },
   {
    "cell_type": "code",
-   "execution_count": 5,
+   "execution_count": 6,
    "metadata": {},
    "outputs": [],
    "source": [
@@ -300,7 +309,7 @@
   },
   {
    "cell_type": "code",
-   "execution_count": 6,
+   "execution_count": 7,
    "metadata": {},
    "outputs": [],
    "source": [
@@ -317,7 +326,7 @@
   },
   {
    "cell_type": "code",
-   "execution_count": 7,
+   "execution_count": 8,
    "metadata": {},
    "outputs": [
     {
@@ -577,7 +586,7 @@
        "[5 rows x 100 columns]"
       ]
      },
-     "execution_count": 7,
+     "execution_count": 8,
      "metadata": {},
      "output_type": "execute_result"
     }
@@ -601,7 +610,7 @@
   },
   {
    "cell_type": "code",
-   "execution_count": 8,
+   "execution_count": 9,
    "metadata": {},
    "outputs": [
     {
@@ -616,7 +625,7 @@
        "dtype: int64"
       ]
      },
-     "execution_count": 8,
+     "execution_count": 9,
      "metadata": {},
      "output_type": "execute_result"
     }
@@ -641,224 +650,135 @@
   },
   {
    "cell_type": "code",
-   "execution_count": 9,
-   "metadata": {},
-   "outputs": [
-    {
-<<<<<<< HEAD
+   "execution_count": 10,
+   "metadata": {},
+   "outputs": [
+    {
+     "data": {
+      "text/plain": [
+       "0.8460234392275374"
+      ]
+     },
+     "execution_count": 10,
+     "metadata": {},
+     "output_type": "execute_result"
+    }
+   ],
+   "source": [
+    "y_pred = LogisticRegression(solver='liblinear').fit(X_train, y_train).predict(X_test)\n",
+    "lr_acc = accuracy_score(y_test, y_pred)\n",
+    "lr_acc"
+   ]
+  },
+  {
+   "cell_type": "markdown",
+   "metadata": {},
+   "source": [
+    "We can assess how close the predictions are to equality of odds.\n",
+    "\n",
+    "`average_odds_error()` computes the (unweighted) average of the absolute values of the true positive rate (TPR) difference and false positive rate (FPR) difference, i.e.:\n",
+    "\n",
+    "$$ \\tfrac{1}{2}\\left(|FPR_{D = \\text{unprivileged}} - FPR_{D = \\text{privileged}}| + |TPR_{D = \\text{unprivileged}} - TPR_{D = \\text{privileged}}|\\right) $$"
+   ]
+  },
+  {
+   "cell_type": "code",
+   "execution_count": 11,
+   "metadata": {},
+   "outputs": [
+    {
+     "data": {
+      "text/plain": [
+       "0.09335303807799161"
+      ]
+     },
+     "execution_count": 11,
+     "metadata": {},
+     "output_type": "execute_result"
+    }
+   ],
+   "source": [
+    "lr_aoe_sex = average_odds_error(y_test, y_pred, prot_attr='sex')\n",
+    "lr_aoe_sex"
+   ]
+  },
+  {
+   "cell_type": "code",
+   "execution_count": 12,
+   "metadata": {},
+   "outputs": [
+    {
+     "data": {
+      "text/plain": [
+       "0.06751597777565721"
+      ]
+     },
+     "execution_count": 12,
+     "metadata": {},
+     "output_type": "execute_result"
+    }
+   ],
+   "source": [
+    "lr_aoe_race = average_odds_error(y_test, y_pred, prot_attr='race')\n",
+    "lr_aoe_race"
+   ]
+  },
+  {
+   "cell_type": "markdown",
+   "metadata": {},
+   "source": [
+    "### Exponentiated Gradient Reduction"
+   ]
+  },
+  {
+   "cell_type": "markdown",
+   "metadata": {},
+   "source": [
+    "Choose a base model for the randomized classifier"
+   ]
+  },
+  {
+   "cell_type": "code",
+   "execution_count": 13,
+   "metadata": {},
+   "outputs": [],
+   "source": [
+    "estimator = LogisticRegression(solver='liblinear')"
+   ]
+  },
+  {
+   "cell_type": "markdown",
+   "metadata": {},
+   "source": [
+    "Determine the columns associated with the protected attribute(s)"
+   ]
+  },
+  {
+   "cell_type": "code",
+   "execution_count": 14,
+   "metadata": {},
+   "outputs": [],
+   "source": [
+    "prot_attr_cols = [colname for colname in X_train if \"sex\" in colname or \"race\" in colname]"
+   ]
+  },
+  {
+   "cell_type": "markdown",
+   "metadata": {},
+   "source": [
+    "Train the randomized classifier and observe test accuracy. Other options for `constraints` include \"DemographicParity\", \"TruePositiveRateParity\", \"FalsePositiveRateParity\", and \"ErrorRateParity\"."
+   ]
+  },
+  {
+   "cell_type": "code",
+   "execution_count": 15,
+   "metadata": {},
+   "outputs": [
+    {
      "name": "stdout",
      "output_type": "stream",
      "text": [
-      "0.8372521559666839\n"
-     ]
-    },
-    {
-     "name": "stderr",
-     "output_type": "stream",
-     "text": [
-      "lbfgs failed to converge (status=1):\n",
-      "STOP: TOTAL NO. of ITERATIONS REACHED LIMIT.\n",
-      "\n",
-      "Increase the number of iterations (max_iter) or scale the data as shown in:\n",
-      "    https://scikit-learn.org/stable/modules/preprocessing.html\n",
-      "Please also refer to the documentation for alternative solver options:\n",
-      "    https://scikit-learn.org/stable/modules/linear_model.html#logistic-regression\n"
-     ]
-=======
-     "data": {
-      "text/plain": [
-       "0.8460234392275374"
-      ]
-     },
-     "execution_count": 9,
-     "metadata": {},
-     "output_type": "execute_result"
->>>>>>> fe936778
-    }
-   ],
-   "source": [
-    "y_pred = LogisticRegression(solver='liblinear').fit(X_train, y_train).predict(X_test)\n",
-    "lr_acc = accuracy_score(y_test, y_pred)\n",
-    "lr_acc"
-   ]
-  },
-  {
-   "cell_type": "markdown",
-   "metadata": {},
-   "source": [
-    "We can assess how close the predictions are to equality of odds.\n",
-    "\n",
-    "`average_odds_error()` computes the (unweighted) average of the absolute values of the true positive rate (TPR) difference and false positive rate (FPR) difference, i.e.:\n",
-    "\n",
-    "$$ \\tfrac{1}{2}\\left(|FPR_{D = \\text{unprivileged}} - FPR_{D = \\text{privileged}}| + |TPR_{D = \\text{unprivileged}} - TPR_{D = \\text{privileged}}|\\right) $$"
-   ]
-  },
-  {
-   "cell_type": "code",
-   "execution_count": 10,
-   "metadata": {},
-   "outputs": [
-    {
-<<<<<<< HEAD
-     "name": "stdout",
-     "output_type": "stream",
-     "text": [
-      "0.10141617122303834\n"
-     ]
-=======
-     "data": {
-      "text/plain": [
-       "0.09335303807799161"
-      ]
-     },
-     "execution_count": 10,
-     "metadata": {},
-     "output_type": "execute_result"
->>>>>>> fe936778
-    }
-   ],
-   "source": [
-    "lr_aoe_sex = average_odds_error(y_test, y_pred, prot_attr='sex')\n",
-    "lr_aoe_sex"
-   ]
-  },
-  {
-   "cell_type": "code",
-   "execution_count": 11,
-   "metadata": {},
-   "outputs": [
-    {
-<<<<<<< HEAD
-     "name": "stdout",
-     "output_type": "stream",
-     "text": [
-      "0.010777453971118733\n"
-     ]
-=======
-     "data": {
-      "text/plain": [
-       "0.06751597777565721"
-      ]
-     },
-     "execution_count": 11,
-     "metadata": {},
-     "output_type": "execute_result"
->>>>>>> fe936778
-    }
-   ],
-   "source": [
-    "lr_aoe_race = average_odds_error(y_test, y_pred, prot_attr='race')\n",
-    "lr_aoe_race"
-   ]
-  },
-  {
-   "cell_type": "markdown",
-   "metadata": {},
-   "source": [
-    "### Exponentiated Gradient Reduction"
-   ]
-  },
-  {
-   "cell_type": "markdown",
-   "metadata": {},
-   "source": [
-    "Choose a base model for the randomized classifier"
-   ]
-  },
-  {
-   "cell_type": "code",
-   "execution_count": 12,
-   "metadata": {},
-   "outputs": [],
-   "source": [
-    "estimator = LogisticRegression(solver='liblinear')"
-   ]
-  },
-  {
-   "cell_type": "markdown",
-   "metadata": {},
-   "source": [
-    "Determine the columns associated with the protected attribute(s)"
-   ]
-  },
-  {
-   "cell_type": "code",
-   "execution_count": 13,
-   "metadata": {},
-   "outputs": [],
-   "source": [
-    "prot_attr_cols = [colname for colname in X_train if \"sex\" in colname or \"race\" in colname]"
-   ]
-  },
-  {
-   "cell_type": "markdown",
-   "metadata": {},
-   "source": [
-    "Train the randomized classifier and observe test accuracy. Other options for `constraints` include \"DemographicParity\", \"TruePositiveRateDifference,\" and \"ErrorRateRatio.\""
-   ]
-  },
-  {
-   "cell_type": "code",
-   "execution_count": 15,
-   "metadata": {},
-   "outputs": [
-    {
-     "name": "stderr",
-     "output_type": "stream",
-     "text": [
-      "Using the level keyword in DataFrame and Series aggregations is deprecated and will be removed in a future version. Use groupby instead. df.sum(level=1) should use df.groupby(level=1).sum().\n",
-      "Using the level keyword in DataFrame and Series aggregations is deprecated and will be removed in a future version. Use groupby instead. df.sum(level=1) should use df.groupby(level=1).sum().\n",
-      "Using the level keyword in DataFrame and Series aggregations is deprecated and will be removed in a future version. Use groupby instead. df.sum(level=1) should use df.groupby(level=1).sum().\n",
-      "Using the level keyword in DataFrame and Series aggregations is deprecated and will be removed in a future version. Use groupby instead. df.sum(level=1) should use df.groupby(level=1).sum().\n",
-      "Using the level keyword in DataFrame and Series aggregations is deprecated and will be removed in a future version. Use groupby instead. df.sum(level=1) should use df.groupby(level=1).sum().\n",
-      "Using the level keyword in DataFrame and Series aggregations is deprecated and will be removed in a future version. Use groupby instead. df.sum(level=1) should use df.groupby(level=1).sum().\n",
-      "Using the level keyword in DataFrame and Series aggregations is deprecated and will be removed in a future version. Use groupby instead. df.sum(level=1) should use df.groupby(level=1).sum().\n",
-      "Using the level keyword in DataFrame and Series aggregations is deprecated and will be removed in a future version. Use groupby instead. df.sum(level=1) should use df.groupby(level=1).sum().\n",
-      "Using the level keyword in DataFrame and Series aggregations is deprecated and will be removed in a future version. Use groupby instead. df.sum(level=1) should use df.groupby(level=1).sum().\n",
-      "Using the level keyword in DataFrame and Series aggregations is deprecated and will be removed in a future version. Use groupby instead. df.sum(level=1) should use df.groupby(level=1).sum().\n",
-      "Using the level keyword in DataFrame and Series aggregations is deprecated and will be removed in a future version. Use groupby instead. df.sum(level=1) should use df.groupby(level=1).sum().\n",
-      "Using the level keyword in DataFrame and Series aggregations is deprecated and will be removed in a future version. Use groupby instead. df.sum(level=1) should use df.groupby(level=1).sum().\n",
-      "Using the level keyword in DataFrame and Series aggregations is deprecated and will be removed in a future version. Use groupby instead. df.sum(level=1) should use df.groupby(level=1).sum().\n",
-      "Using the level keyword in DataFrame and Series aggregations is deprecated and will be removed in a future version. Use groupby instead. df.sum(level=1) should use df.groupby(level=1).sum().\n",
-      "Using the level keyword in DataFrame and Series aggregations is deprecated and will be removed in a future version. Use groupby instead. df.sum(level=1) should use df.groupby(level=1).sum().\n",
-      "Using the level keyword in DataFrame and Series aggregations is deprecated and will be removed in a future version. Use groupby instead. df.sum(level=1) should use df.groupby(level=1).sum().\n",
-      "Using the level keyword in DataFrame and Series aggregations is deprecated and will be removed in a future version. Use groupby instead. df.sum(level=1) should use df.groupby(level=1).sum().\n",
-      "Using the level keyword in DataFrame and Series aggregations is deprecated and will be removed in a future version. Use groupby instead. df.sum(level=1) should use df.groupby(level=1).sum().\n",
-      "Using the level keyword in DataFrame and Series aggregations is deprecated and will be removed in a future version. Use groupby instead. df.sum(level=1) should use df.groupby(level=1).sum().\n",
-      "Using the level keyword in DataFrame and Series aggregations is deprecated and will be removed in a future version. Use groupby instead. df.sum(level=1) should use df.groupby(level=1).sum().\n",
-      "Using the level keyword in DataFrame and Series aggregations is deprecated and will be removed in a future version. Use groupby instead. df.sum(level=1) should use df.groupby(level=1).sum().\n",
-      "Using the level keyword in DataFrame and Series aggregations is deprecated and will be removed in a future version. Use groupby instead. df.sum(level=1) should use df.groupby(level=1).sum().\n",
-      "Using the level keyword in DataFrame and Series aggregations is deprecated and will be removed in a future version. Use groupby instead. df.sum(level=1) should use df.groupby(level=1).sum().\n",
-      "Using the level keyword in DataFrame and Series aggregations is deprecated and will be removed in a future version. Use groupby instead. df.sum(level=1) should use df.groupby(level=1).sum().\n",
-      "Using the level keyword in DataFrame and Series aggregations is deprecated and will be removed in a future version. Use groupby instead. df.sum(level=1) should use df.groupby(level=1).sum().\n",
-      "Using the level keyword in DataFrame and Series aggregations is deprecated and will be removed in a future version. Use groupby instead. df.sum(level=1) should use df.groupby(level=1).sum().\n",
-      "Using the level keyword in DataFrame and Series aggregations is deprecated and will be removed in a future version. Use groupby instead. df.sum(level=1) should use df.groupby(level=1).sum().\n",
-      "Using the level keyword in DataFrame and Series aggregations is deprecated and will be removed in a future version. Use groupby instead. df.sum(level=1) should use df.groupby(level=1).sum().\n",
-      "Using the level keyword in DataFrame and Series aggregations is deprecated and will be removed in a future version. Use groupby instead. df.sum(level=1) should use df.groupby(level=1).sum().\n"
-     ]
-    },
-    {
-     "name": "stdout",
-     "output_type": "stream",
-     "text": [
-<<<<<<< HEAD
-      "0.8228053364782192\n"
-     ]
-    },
-    {
-     "name": "stderr",
-     "output_type": "stream",
-     "text": [
-      "lbfgs failed to converge (status=1):\n",
-      "STOP: TOTAL NO. of ITERATIONS REACHED LIMIT.\n",
-      "\n",
-      "Increase the number of iterations (max_iter) or scale the data as shown in:\n",
-      "    https://scikit-learn.org/stable/modules/preprocessing.html\n",
-      "Please also refer to the documentation for alternative solver options:\n",
-      "    https://scikit-learn.org/stable/modules/linear_model.html#logistic-regression\n"
-=======
       "0.834303825458834\n"
->>>>>>> fe936778
      ]
     }
    ],
@@ -885,11 +805,7 @@
      "name": "stdout",
      "output_type": "stream",
      "text": [
-<<<<<<< HEAD
-      "0.020572569810732133\n"
-=======
       "0.02361168550972803\n"
->>>>>>> fe936778
      ]
     }
    ],
@@ -910,11 +826,7 @@
      "name": "stdout",
      "output_type": "stream",
      "text": [
-<<<<<<< HEAD
-      "0.007174601940466985\n"
-=======
       "0.024975550258025947\n"
->>>>>>> fe936778
      ]
     }
    ],
@@ -935,13 +847,40 @@
   },
   {
    "cell_type": "code",
+   "execution_count": 18,
+   "metadata": {},
+   "outputs": [
+    {
+     "data": {
+      "text/plain": [
+       "29"
+      ]
+     },
+     "execution_count": 18,
+     "metadata": {},
+     "output_type": "execute_result"
+    }
+   ],
+   "source": [
+    "exp_grad_red.model_.n_oracle_calls_"
+   ]
+  },
+  {
+   "cell_type": "markdown",
+   "metadata": {},
+   "source": [
+    "Maximum calls permitted"
+   ]
+  },
+  {
+   "cell_type": "code",
    "execution_count": 19,
    "metadata": {},
    "outputs": [
     {
      "data": {
       "text/plain": [
-       "29"
+       "50"
       ]
      },
      "execution_count": 19,
@@ -950,18 +889,14 @@
     }
    ],
    "source": [
-<<<<<<< HEAD
-    "exp_grad_red.model_.n_oracle_calls_"
-=======
-    "exp_grad_red.model_._n_oracle_calls"
->>>>>>> fe936778
-   ]
-  },
-  {
-   "cell_type": "markdown",
-   "metadata": {},
-   "source": [
-    "Maximum calls permitted"
+    "exp_grad_red.max_iter"
+   ]
+  },
+  {
+   "cell_type": "markdown",
+   "metadata": {},
+   "source": [
+    "Instead of passing in a string value for `constraints`, we can also pass a `fairlearn.reductions.moment` object. You could use a predefined moment as we do below or create a custom moment using the fairlearn library."
    ]
   },
   {
@@ -972,240 +907,10 @@
     {
      "data": {
       "text/plain": [
-       "50"
+       "0.834303825458834"
       ]
      },
      "execution_count": 20,
-     "metadata": {},
-     "output_type": "execute_result"
-    }
-   ],
-   "source": [
-    "exp_grad_red.max_iter"
-   ]
-  },
-  {
-   "cell_type": "markdown",
-   "metadata": {},
-   "source": [
-    "Instead of passing in a value for `constraints`, we can also pass a `fairlearn.reductions.moment` object in for `constraints_moment`. You could use a predefined moment as we do below or create a custom moment using the fairlearn library."
-   ]
-  },
-  {
-   "cell_type": "code",
-   "execution_count": 21,
-   "metadata": {},
-   "outputs": [
-    {
-     "name": "stderr",
-     "output_type": "stream",
-     "text": [
-<<<<<<< HEAD
-      "lbfgs failed to converge (status=1):\n",
-      "STOP: TOTAL NO. of ITERATIONS REACHED LIMIT.\n",
-      "\n",
-      "Increase the number of iterations (max_iter) or scale the data as shown in:\n",
-      "    https://scikit-learn.org/stable/modules/preprocessing.html\n",
-      "Please also refer to the documentation for alternative solver options:\n",
-      "    https://scikit-learn.org/stable/modules/linear_model.html#logistic-regression\n",
-      "lbfgs failed to converge (status=1):\n",
-      "STOP: TOTAL NO. of ITERATIONS REACHED LIMIT.\n",
-      "\n",
-      "Increase the number of iterations (max_iter) or scale the data as shown in:\n",
-      "    https://scikit-learn.org/stable/modules/preprocessing.html\n",
-      "Please also refer to the documentation for alternative solver options:\n",
-      "    https://scikit-learn.org/stable/modules/linear_model.html#logistic-regression\n",
-      "lbfgs failed to converge (status=1):\n",
-      "STOP: TOTAL NO. of ITERATIONS REACHED LIMIT.\n",
-      "\n",
-      "Increase the number of iterations (max_iter) or scale the data as shown in:\n",
-      "    https://scikit-learn.org/stable/modules/preprocessing.html\n",
-      "Please also refer to the documentation for alternative solver options:\n",
-      "    https://scikit-learn.org/stable/modules/linear_model.html#logistic-regression\n",
-      "lbfgs failed to converge (status=1):\n",
-      "STOP: TOTAL NO. of ITERATIONS REACHED LIMIT.\n",
-      "\n",
-      "Increase the number of iterations (max_iter) or scale the data as shown in:\n",
-      "    https://scikit-learn.org/stable/modules/preprocessing.html\n",
-      "Please also refer to the documentation for alternative solver options:\n",
-      "    https://scikit-learn.org/stable/modules/linear_model.html#logistic-regression\n",
-      "lbfgs failed to converge (status=1):\n",
-      "STOP: TOTAL NO. of ITERATIONS REACHED LIMIT.\n",
-      "\n",
-      "Increase the number of iterations (max_iter) or scale the data as shown in:\n",
-      "    https://scikit-learn.org/stable/modules/preprocessing.html\n",
-      "Please also refer to the documentation for alternative solver options:\n",
-      "    https://scikit-learn.org/stable/modules/linear_model.html#logistic-regression\n",
-      "lbfgs failed to converge (status=1):\n",
-      "STOP: TOTAL NO. of ITERATIONS REACHED LIMIT.\n",
-      "\n",
-      "Increase the number of iterations (max_iter) or scale the data as shown in:\n",
-      "    https://scikit-learn.org/stable/modules/preprocessing.html\n",
-      "Please also refer to the documentation for alternative solver options:\n",
-      "    https://scikit-learn.org/stable/modules/linear_model.html#logistic-regression\n",
-      "lbfgs failed to converge (status=1):\n",
-      "STOP: TOTAL NO. of ITERATIONS REACHED LIMIT.\n",
-      "\n",
-      "Increase the number of iterations (max_iter) or scale the data as shown in:\n",
-      "    https://scikit-learn.org/stable/modules/preprocessing.html\n",
-      "Please also refer to the documentation for alternative solver options:\n",
-      "    https://scikit-learn.org/stable/modules/linear_model.html#logistic-regression\n",
-      "lbfgs failed to converge (status=1):\n",
-      "STOP: TOTAL NO. of ITERATIONS REACHED LIMIT.\n",
-      "\n",
-      "Increase the number of iterations (max_iter) or scale the data as shown in:\n",
-      "    https://scikit-learn.org/stable/modules/preprocessing.html\n",
-      "Please also refer to the documentation for alternative solver options:\n",
-      "    https://scikit-learn.org/stable/modules/linear_model.html#logistic-regression\n",
-      "lbfgs failed to converge (status=1):\n",
-      "STOP: TOTAL NO. of ITERATIONS REACHED LIMIT.\n",
-      "\n",
-      "Increase the number of iterations (max_iter) or scale the data as shown in:\n",
-      "    https://scikit-learn.org/stable/modules/preprocessing.html\n",
-      "Please also refer to the documentation for alternative solver options:\n",
-      "    https://scikit-learn.org/stable/modules/linear_model.html#logistic-regression\n",
-      "lbfgs failed to converge (status=1):\n",
-      "STOP: TOTAL NO. of ITERATIONS REACHED LIMIT.\n",
-      "\n",
-      "Increase the number of iterations (max_iter) or scale the data as shown in:\n",
-      "    https://scikit-learn.org/stable/modules/preprocessing.html\n",
-      "Please also refer to the documentation for alternative solver options:\n",
-      "    https://scikit-learn.org/stable/modules/linear_model.html#logistic-regression\n",
-      "lbfgs failed to converge (status=1):\n",
-      "STOP: TOTAL NO. of ITERATIONS REACHED LIMIT.\n",
-      "\n",
-      "Increase the number of iterations (max_iter) or scale the data as shown in:\n",
-      "    https://scikit-learn.org/stable/modules/preprocessing.html\n",
-      "Please also refer to the documentation for alternative solver options:\n",
-      "    https://scikit-learn.org/stable/modules/linear_model.html#logistic-regression\n",
-      "lbfgs failed to converge (status=1):\n",
-      "STOP: TOTAL NO. of ITERATIONS REACHED LIMIT.\n",
-      "\n",
-      "Increase the number of iterations (max_iter) or scale the data as shown in:\n",
-      "    https://scikit-learn.org/stable/modules/preprocessing.html\n",
-      "Please also refer to the documentation for alternative solver options:\n",
-      "    https://scikit-learn.org/stable/modules/linear_model.html#logistic-regression\n",
-      "lbfgs failed to converge (status=1):\n",
-      "STOP: TOTAL NO. of ITERATIONS REACHED LIMIT.\n",
-      "\n",
-      "Increase the number of iterations (max_iter) or scale the data as shown in:\n",
-      "    https://scikit-learn.org/stable/modules/preprocessing.html\n",
-      "Please also refer to the documentation for alternative solver options:\n",
-      "    https://scikit-learn.org/stable/modules/linear_model.html#logistic-regression\n",
-      "lbfgs failed to converge (status=1):\n",
-      "STOP: TOTAL NO. of ITERATIONS REACHED LIMIT.\n",
-      "\n",
-      "Increase the number of iterations (max_iter) or scale the data as shown in:\n",
-      "    https://scikit-learn.org/stable/modules/preprocessing.html\n",
-      "Please also refer to the documentation for alternative solver options:\n",
-      "    https://scikit-learn.org/stable/modules/linear_model.html#logistic-regression\n",
-      "lbfgs failed to converge (status=1):\n",
-      "STOP: TOTAL NO. of ITERATIONS REACHED LIMIT.\n",
-      "\n",
-      "Increase the number of iterations (max_iter) or scale the data as shown in:\n",
-      "    https://scikit-learn.org/stable/modules/preprocessing.html\n",
-      "Please also refer to the documentation for alternative solver options:\n",
-      "    https://scikit-learn.org/stable/modules/linear_model.html#logistic-regression\n",
-      "lbfgs failed to converge (status=1):\n",
-      "STOP: TOTAL NO. of ITERATIONS REACHED LIMIT.\n",
-      "\n",
-      "Increase the number of iterations (max_iter) or scale the data as shown in:\n",
-      "    https://scikit-learn.org/stable/modules/preprocessing.html\n",
-      "Please also refer to the documentation for alternative solver options:\n",
-      "    https://scikit-learn.org/stable/modules/linear_model.html#logistic-regression\n",
-      "lbfgs failed to converge (status=1):\n",
-      "STOP: TOTAL NO. of ITERATIONS REACHED LIMIT.\n",
-      "\n",
-      "Increase the number of iterations (max_iter) or scale the data as shown in:\n",
-      "    https://scikit-learn.org/stable/modules/preprocessing.html\n",
-      "Please also refer to the documentation for alternative solver options:\n",
-      "    https://scikit-learn.org/stable/modules/linear_model.html#logistic-regression\n",
-      "lbfgs failed to converge (status=1):\n",
-      "STOP: TOTAL NO. of ITERATIONS REACHED LIMIT.\n",
-      "\n",
-      "Increase the number of iterations (max_iter) or scale the data as shown in:\n",
-      "    https://scikit-learn.org/stable/modules/preprocessing.html\n",
-      "Please also refer to the documentation for alternative solver options:\n",
-      "    https://scikit-learn.org/stable/modules/linear_model.html#logistic-regression\n",
-      "lbfgs failed to converge (status=1):\n",
-      "STOP: TOTAL NO. of ITERATIONS REACHED LIMIT.\n",
-      "\n",
-      "Increase the number of iterations (max_iter) or scale the data as shown in:\n",
-      "    https://scikit-learn.org/stable/modules/preprocessing.html\n",
-      "Please also refer to the documentation for alternative solver options:\n",
-      "    https://scikit-learn.org/stable/modules/linear_model.html#logistic-regression\n",
-      "lbfgs failed to converge (status=1):\n",
-      "STOP: TOTAL NO. of ITERATIONS REACHED LIMIT.\n",
-      "\n",
-      "Increase the number of iterations (max_iter) or scale the data as shown in:\n",
-      "    https://scikit-learn.org/stable/modules/preprocessing.html\n",
-      "Please also refer to the documentation for alternative solver options:\n",
-      "    https://scikit-learn.org/stable/modules/linear_model.html#logistic-regression\n",
-      "lbfgs failed to converge (status=1):\n",
-      "STOP: TOTAL NO. of ITERATIONS REACHED LIMIT.\n",
-      "\n",
-      "Increase the number of iterations (max_iter) or scale the data as shown in:\n",
-      "    https://scikit-learn.org/stable/modules/preprocessing.html\n",
-      "Please also refer to the documentation for alternative solver options:\n",
-      "    https://scikit-learn.org/stable/modules/linear_model.html#logistic-regression\n",
-      "lbfgs failed to converge (status=1):\n",
-      "STOP: TOTAL NO. of ITERATIONS REACHED LIMIT.\n",
-      "\n",
-      "Increase the number of iterations (max_iter) or scale the data as shown in:\n",
-      "    https://scikit-learn.org/stable/modules/preprocessing.html\n",
-      "Please also refer to the documentation for alternative solver options:\n",
-      "    https://scikit-learn.org/stable/modules/linear_model.html#logistic-regression\n",
-      "lbfgs failed to converge (status=1):\n",
-      "STOP: TOTAL NO. of ITERATIONS REACHED LIMIT.\n",
-      "\n",
-      "Increase the number of iterations (max_iter) or scale the data as shown in:\n",
-      "    https://scikit-learn.org/stable/modules/preprocessing.html\n",
-      "Please also refer to the documentation for alternative solver options:\n",
-      "    https://scikit-learn.org/stable/modules/linear_model.html#logistic-regression\n"
-=======
-      "Using the level keyword in DataFrame and Series aggregations is deprecated and will be removed in a future version. Use groupby instead. df.sum(level=1) should use df.groupby(level=1).sum().\n",
-      "Using the level keyword in DataFrame and Series aggregations is deprecated and will be removed in a future version. Use groupby instead. df.sum(level=1) should use df.groupby(level=1).sum().\n",
-      "Using the level keyword in DataFrame and Series aggregations is deprecated and will be removed in a future version. Use groupby instead. df.sum(level=1) should use df.groupby(level=1).sum().\n",
-      "Using the level keyword in DataFrame and Series aggregations is deprecated and will be removed in a future version. Use groupby instead. df.sum(level=1) should use df.groupby(level=1).sum().\n",
-      "Using the level keyword in DataFrame and Series aggregations is deprecated and will be removed in a future version. Use groupby instead. df.sum(level=1) should use df.groupby(level=1).sum().\n",
-      "Using the level keyword in DataFrame and Series aggregations is deprecated and will be removed in a future version. Use groupby instead. df.sum(level=1) should use df.groupby(level=1).sum().\n",
-      "Using the level keyword in DataFrame and Series aggregations is deprecated and will be removed in a future version. Use groupby instead. df.sum(level=1) should use df.groupby(level=1).sum().\n",
-      "Using the level keyword in DataFrame and Series aggregations is deprecated and will be removed in a future version. Use groupby instead. df.sum(level=1) should use df.groupby(level=1).sum().\n",
-      "Using the level keyword in DataFrame and Series aggregations is deprecated and will be removed in a future version. Use groupby instead. df.sum(level=1) should use df.groupby(level=1).sum().\n",
-      "Using the level keyword in DataFrame and Series aggregations is deprecated and will be removed in a future version. Use groupby instead. df.sum(level=1) should use df.groupby(level=1).sum().\n",
-      "Using the level keyword in DataFrame and Series aggregations is deprecated and will be removed in a future version. Use groupby instead. df.sum(level=1) should use df.groupby(level=1).sum().\n",
-      "Using the level keyword in DataFrame and Series aggregations is deprecated and will be removed in a future version. Use groupby instead. df.sum(level=1) should use df.groupby(level=1).sum().\n",
-      "Using the level keyword in DataFrame and Series aggregations is deprecated and will be removed in a future version. Use groupby instead. df.sum(level=1) should use df.groupby(level=1).sum().\n",
-      "Using the level keyword in DataFrame and Series aggregations is deprecated and will be removed in a future version. Use groupby instead. df.sum(level=1) should use df.groupby(level=1).sum().\n",
-      "Using the level keyword in DataFrame and Series aggregations is deprecated and will be removed in a future version. Use groupby instead. df.sum(level=1) should use df.groupby(level=1).sum().\n",
-      "Using the level keyword in DataFrame and Series aggregations is deprecated and will be removed in a future version. Use groupby instead. df.sum(level=1) should use df.groupby(level=1).sum().\n",
-      "Using the level keyword in DataFrame and Series aggregations is deprecated and will be removed in a future version. Use groupby instead. df.sum(level=1) should use df.groupby(level=1).sum().\n",
-      "Using the level keyword in DataFrame and Series aggregations is deprecated and will be removed in a future version. Use groupby instead. df.sum(level=1) should use df.groupby(level=1).sum().\n",
-      "Using the level keyword in DataFrame and Series aggregations is deprecated and will be removed in a future version. Use groupby instead. df.sum(level=1) should use df.groupby(level=1).sum().\n",
-      "Using the level keyword in DataFrame and Series aggregations is deprecated and will be removed in a future version. Use groupby instead. df.sum(level=1) should use df.groupby(level=1).sum().\n",
-      "Using the level keyword in DataFrame and Series aggregations is deprecated and will be removed in a future version. Use groupby instead. df.sum(level=1) should use df.groupby(level=1).sum().\n",
-      "Using the level keyword in DataFrame and Series aggregations is deprecated and will be removed in a future version. Use groupby instead. df.sum(level=1) should use df.groupby(level=1).sum().\n",
-      "Using the level keyword in DataFrame and Series aggregations is deprecated and will be removed in a future version. Use groupby instead. df.sum(level=1) should use df.groupby(level=1).sum().\n",
-      "Using the level keyword in DataFrame and Series aggregations is deprecated and will be removed in a future version. Use groupby instead. df.sum(level=1) should use df.groupby(level=1).sum().\n",
-      "Using the level keyword in DataFrame and Series aggregations is deprecated and will be removed in a future version. Use groupby instead. df.sum(level=1) should use df.groupby(level=1).sum().\n",
-      "Using the level keyword in DataFrame and Series aggregations is deprecated and will be removed in a future version. Use groupby instead. df.sum(level=1) should use df.groupby(level=1).sum().\n",
-      "Using the level keyword in DataFrame and Series aggregations is deprecated and will be removed in a future version. Use groupby instead. df.sum(level=1) should use df.groupby(level=1).sum().\n",
-      "Using the level keyword in DataFrame and Series aggregations is deprecated and will be removed in a future version. Use groupby instead. df.sum(level=1) should use df.groupby(level=1).sum().\n",
-      "Using the level keyword in DataFrame and Series aggregations is deprecated and will be removed in a future version. Use groupby instead. df.sum(level=1) should use df.groupby(level=1).sum().\n"
->>>>>>> fe936778
-     ]
-    },
-    {
-     "data": {
-      "text/plain": [
-<<<<<<< HEAD
-       "0.8228053364782192"
-=======
-       "0.834303825458834"
->>>>>>> fe936778
-      ]
-     },
-     "execution_count": 21,
      "metadata": {},
      "output_type": "execute_result"
     }
@@ -1215,26 +920,42 @@
     "\n",
     "np.random.seed(0) #need for reproducibility\n",
     "exp_grad_red2 = ExponentiatedGradientReduction(prot_attr=prot_attr_cols, \n",
-    "                                              estimator=estimator, \n",
-    "                                              constraints=red.EqualizedOdds(),\n",
-    "                                              drop_prot_attr=False)\n",
+    "                                               estimator=estimator, \n",
+    "                                               constraints=red.EqualizedOdds(),\n",
+    "                                               drop_prot_attr=False)\n",
     "exp_grad_red2.fit(X_train, y_train)\n",
     "exp_grad_red2.score(X_test, y_test)"
    ]
   },
   {
    "cell_type": "code",
+   "execution_count": 21,
+   "metadata": {},
+   "outputs": [
+    {
+     "data": {
+      "text/plain": [
+       "0.02361168550972803"
+      ]
+     },
+     "execution_count": 21,
+     "metadata": {},
+     "output_type": "execute_result"
+    }
+   ],
+   "source": [
+    "average_odds_error(y_test, exp_grad_red2.predict(X_test), prot_attr='sex')"
+   ]
+  },
+  {
+   "cell_type": "code",
    "execution_count": 22,
    "metadata": {},
    "outputs": [
     {
      "data": {
       "text/plain": [
-<<<<<<< HEAD
-       "0.020572569810732133"
-=======
-       "0.02361168550972803"
->>>>>>> fe936778
+       "0.024975550258025947"
       ]
      },
      "execution_count": 22,
@@ -1243,39 +964,8 @@
     }
    ],
    "source": [
-    "average_odds_error(y_test, exp_grad_red2.predict(X_test), prot_attr='sex')"
-   ]
-  },
-  {
-   "cell_type": "code",
-   "execution_count": 23,
-   "metadata": {},
-   "outputs": [
-    {
-     "data": {
-      "text/plain": [
-<<<<<<< HEAD
-       "0.007174601940466985"
-=======
-       "0.024975550258025947"
->>>>>>> fe936778
-      ]
-     },
-     "execution_count": 23,
-     "metadata": {},
-     "output_type": "execute_result"
-    }
-   ],
-   "source": [
     "average_odds_error(y_test, exp_grad_red2.predict(X_test), prot_attr='race')"
    ]
-  },
-  {
-   "cell_type": "code",
-   "execution_count": null,
-   "metadata": {},
-   "outputs": [],
-   "source": []
   }
  ],
  "metadata": {
@@ -1294,18 +984,14 @@
    "name": "python",
    "nbconvert_exporter": "python",
    "pygments_lexer": "ipython3",
-<<<<<<< HEAD
-   "version": "3.8.0"
-=======
    "version": "3.9.7"
   },
   "vscode": {
    "interpreter": {
     "hash": "d0c5ced7753e77a483fec8ff7063075635521cce6e0bd54998c8f174742209dd"
    }
->>>>>>> fe936778
   }
  },
  "nbformat": 4,
- "nbformat_minor": 4
+ "nbformat_minor": 2
 }
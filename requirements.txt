--- conflicted
+++ resolved
@@ -10,11 +10,8 @@
 rpy2==3.4.5
 skorch==0.11.0
 inFairness>=0.2.2
-<<<<<<< HEAD
+pot==0.9
 mlxtend
-=======
-pot==0.9
->>>>>>> 6f9972e4
 
 # notebooks
 jupyter

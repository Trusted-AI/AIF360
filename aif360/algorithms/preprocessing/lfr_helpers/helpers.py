# Based on code from https://github.com/zjelveh/learning-fair-representations

import numpy as np
from scipy.spatial.distance import cdist
from scipy.special import softmax

<<<<<<< HEAD
@jit
def yhat(M_nk, y, w, N, k):
    yhat = np.zeros(N)
    L_y = np.array([0.0])
    for i in range(N):
        for j in range(k):
            yhat[i] += M_nk[i, j] * w[j]
        yhat[i] = 1e-6 if yhat[i] <= 0 else yhat[i]
        yhat[i] = 0.999 if yhat[i] >= 1 else yhat[i]
        L_y += -1 * y[i] * np.log(yhat[i]) - (1.0 - y[i]) * np.log(1.0 - yhat[i])
    return yhat, L_y[0]

@jit
def LFR_optim_obj(params, data_sensitive, data_nonsensitive, y_sensitive,
                  y_nonsensitive, k=10, A_x=0.01, A_y=0.1, A_z=0.5, results=0,
                  print_interval=250):

    # LFR_optim_obj.iters += 1
    Ns, P = data_sensitive.shape
    Nns, _ = data_nonsensitive.shape

    alpha0 = params[:P]
    alpha1 = params[P : 2 * P]
    w = params[2 * P : (2 * P) + k]
    v = params[(2 * P) + k:].reshape((k, P))
=======

def LFR_optim_objective(parameters, x_unprivileged, x_privileged, y_unprivileged,
                        y_privileged, k=10, A_x=0.01, A_y=0.1, A_z=0.5, print_interval=250, verbose=1):

    num_unprivileged, features_dim = x_unprivileged.shape
    num_privileged, _ = x_privileged.shape

    w = parameters[:k]
    prototypes = parameters[k:].reshape((k, features_dim))
>>>>>>> 0a27e44a

    M_unprivileged, x_hat_unprivileged, y_hat_unprivileged = get_xhat_y_hat(prototypes, w, x_unprivileged)

    M_privileged, x_hat_privileged, y_hat_privileged = get_xhat_y_hat(prototypes, w, x_privileged)

    y_hat = np.concatenate([y_hat_unprivileged, y_hat_privileged], axis=0)
    y = np.concatenate([y_unprivileged.reshape((-1, 1)), y_privileged.reshape((-1, 1))], axis=0)

    L_x = np.mean((x_hat_unprivileged - x_unprivileged) ** 2) + np.mean((x_hat_privileged - x_privileged) ** 2)
    L_z = np.mean(abs(np.mean(M_unprivileged, axis=0) - np.mean(M_privileged, axis=0)))
    L_y = - np.mean(y * np.log(y_hat) + (1. - y) * np.log(1. - y_hat))

    total_loss = A_x * L_x + A_y * L_y + A_z * L_z

    if verbose and LFR_optim_objective.steps % print_interval == 0:
        print("step: {}, loss: {}, L_x: {},  L_y: {},  L_z: {}".format(
            LFR_optim_objective.steps, total_loss, L_x,  L_y,  L_z))
    LFR_optim_objective.steps += 1

    return total_loss

<<<<<<< HEAD
    # if LFR_optim_obj.iters % print_interval == 0:
    #     print(LFR_optim_obj.iters, criterion)

    # if results:
    #     return yhat_sensitive, yhat_nonsensitive, M_nk_sensitive, M_nk_nonsensitive
    # else:
    return criterion
# LFR_optim_obj.iters = 0
=======

def get_xhat_y_hat(prototypes, w, x):
    M = softmax(-cdist(x, prototypes), axis=1)
    x_hat = np.matmul(M, prototypes)
    y_hat = np.clip(
        np.matmul(M, w.reshape((-1, 1))),
        np.finfo(float).eps,
        1.0 - np.finfo(float).eps
    )
    return M, x_hat, y_hat
>>>>>>> 0a27e44a
<|MERGE_RESOLUTION|>--- conflicted
+++ resolved
@@ -4,33 +4,6 @@
 from scipy.spatial.distance import cdist
 from scipy.special import softmax
 
-<<<<<<< HEAD
-@jit
-def yhat(M_nk, y, w, N, k):
-    yhat = np.zeros(N)
-    L_y = np.array([0.0])
-    for i in range(N):
-        for j in range(k):
-            yhat[i] += M_nk[i, j] * w[j]
-        yhat[i] = 1e-6 if yhat[i] <= 0 else yhat[i]
-        yhat[i] = 0.999 if yhat[i] >= 1 else yhat[i]
-        L_y += -1 * y[i] * np.log(yhat[i]) - (1.0 - y[i]) * np.log(1.0 - yhat[i])
-    return yhat, L_y[0]
-
-@jit
-def LFR_optim_obj(params, data_sensitive, data_nonsensitive, y_sensitive,
-                  y_nonsensitive, k=10, A_x=0.01, A_y=0.1, A_z=0.5, results=0,
-                  print_interval=250):
-
-    # LFR_optim_obj.iters += 1
-    Ns, P = data_sensitive.shape
-    Nns, _ = data_nonsensitive.shape
-
-    alpha0 = params[:P]
-    alpha1 = params[P : 2 * P]
-    w = params[2 * P : (2 * P) + k]
-    v = params[(2 * P) + k:].reshape((k, P))
-=======
 
 def LFR_optim_objective(parameters, x_unprivileged, x_privileged, y_unprivileged,
                         y_privileged, k=10, A_x=0.01, A_y=0.1, A_z=0.5, print_interval=250, verbose=1):
@@ -40,7 +13,6 @@
 
     w = parameters[:k]
     prototypes = parameters[k:].reshape((k, features_dim))
->>>>>>> 0a27e44a
 
     M_unprivileged, x_hat_unprivileged, y_hat_unprivileged = get_xhat_y_hat(prototypes, w, x_unprivileged)
 
@@ -62,16 +34,6 @@
 
     return total_loss
 
-<<<<<<< HEAD
-    # if LFR_optim_obj.iters % print_interval == 0:
-    #     print(LFR_optim_obj.iters, criterion)
-
-    # if results:
-    #     return yhat_sensitive, yhat_nonsensitive, M_nk_sensitive, M_nk_nonsensitive
-    # else:
-    return criterion
-# LFR_optim_obj.iters = 0
-=======
 
 def get_xhat_y_hat(prototypes, w, x):
     M = softmax(-cdist(x, prototypes), axis=1)
@@ -81,5 +43,4 @@
         np.finfo(float).eps,
         1.0 - np.finfo(float).eps
     )
-    return M, x_hat, y_hat
->>>>>>> 0a27e44a
+    return M, x_hat, y_hat
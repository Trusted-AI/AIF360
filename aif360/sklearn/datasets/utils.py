--- conflicted
+++ resolved
@@ -13,50 +13,12 @@
     """Warning used if protected attribute or target is unable to be converted
     automatically to a numeric type."""
 
-<<<<<<< HEAD
 def standardize_dataset(df, *, prot_attr, target, sample_weight=None,
         usecols=None, dropcols=None, numeric_only=False, dropna=True):
-=======
-    Args:
-        labels (label, pandas.Series, or list-like of labels/Series): Column
-            labels to check.
-        dropped_cols (set or pandas.Index): Columns that were already dropped.
-        name (str): Original arg that triggered the check (e.g. dropcols).
-        dropped_by (str, optional): Original arg that caused dropped_cols``
-            (e.g. numeric_only).
-        warn (bool, optional): If ``True``, produces a
-            :class:`ColumnAlreadyDroppedWarning` if there are columns in the
-            intersection of dropped_cols and labels.
-
-    Returns:
-        list: Columns in labels which are not in dropped_cols.
-    """
-    if isinstance(labels, pd.Series) or not is_list_like(labels):
-        labels = [labels]
-    str_labels = [c for c in labels if not isinstance(c, pd.Series)]
-    try:
-        already_dropped = dropped_cols.intersection(str_labels)
-        if isinstance(already_dropped, pd.MultiIndex):
-            raise TypeError  # list of lists results in MultiIndex
-    except TypeError as e:
-        raise TypeError("Only labels or Series are allowed for {}. Got types:\n"
-                        "{}".format(name, [type(c) for c in labels]))
-    if warn and any(already_dropped):
-        warnings.warn("Some column labels from `{}` were already dropped by "
-                "`{}`:\n{}".format(name, dropped_by, already_dropped.tolist()),
-                ColumnAlreadyDroppedWarning, stacklevel=2)
-    return [c for c in labels if isinstance(c, pd.Series)
-                              or c not in already_dropped]
-
-def standardize_dataset(df, *, prot_attr, target, sample_weight=None,
-                        usecols=[], dropcols=[], numeric_only=False,
-                        dropna=True):
->>>>>>> faa75ee0
     """Separate data, targets, and possibly sample weights and populate
     protected attributes as sample properties.
 
     Args:
-<<<<<<< HEAD
         df (pandas.DataFrame): DataFrame with features and, optionally, target.
         prot_attr (label or array-like or list of labels/arrays): Label, array
             of the same length as `df`, or a list containing any combination of
@@ -76,21 +38,6 @@
             dropped.
         dropcols (list-like, optional): Column(s) to drop. Missing labels are
             ignored.
-=======
-        df (pandas.DataFrame): DataFrame with features and target together.
-        prot_attr (label, pandas.Series, or list-like of labels/Series): Single
-            label, Series, or list-like of labels/Series corresponding to
-            protected attribute columns. Even if these are dropped from the
-            features, they remain in the index. If a Series is provided, it will
-            be added to the index but not show up in the features.
-        target (label, pandas.Series, or list-like of labels/Series): Column
-            label(s) or values of the target (outcome) variable.
-        sample_weight (single label, optional): Name of the column containing
-            sample weights.
-        usecols (single label or list-like, optional): Column(s) to keep. All
-            others are dropped.
-        dropcols (single label or list-like, optional): Column(s) to drop.
->>>>>>> faa75ee0
         numeric_only (bool): Drop all non-numeric, non-binary feature columns.
         dropna (bool): Drop rows with NAs.
 
@@ -142,20 +89,11 @@
     y = df.index.to_frame().squeeze()
     df.index = y.index = pa
 
-<<<<<<< HEAD
     # sample weight
     if sample_weight is not None:
         sw = pd.Series(sample_weight) if is_list_like(sample_weight) else \
              df.pop(sample_weight)
         sw.index = pa
-=======
-    target = check_already_dropped(target, nonnumeric, 'target')
-    if len(target) == 0:
-        raise ValueError("At least one target must be present.")
-    y = pd.concat([df.pop(t) if not isinstance(t, pd.Series) else
-                   t.set_axis(df.index, inplace=False) for t in target], axis=1)
-    y = y.squeeze()  # maybe Series
->>>>>>> faa75ee0
 
     # Column-wise drops
     if usecols:

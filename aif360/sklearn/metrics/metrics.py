import numpy as np
import pandas as pd
from sklearn.metrics import make_scorer as _make_scorer, recall_score
from sklearn.metrics import multilabel_confusion_matrix
from sklearn.metrics._classification import _prf_divide, _check_zero_division
from sklearn.neighbors import NearestNeighbors
from sklearn.utils import check_X_y
from sklearn.utils.validation import column_or_1d
from sklearn.exceptions import deprecated

from aif360.sklearn.utils import check_groups
from aif360.detectors.mdss.ScoringFunctions import BerkJones, Bernoulli
from aif360.detectors.mdss.MDSS import MDSS

__all__ = [
    # meta-metrics
    'difference', 'ratio',
    # scorer factory
    'make_scorer',
    # helpers
    'specificity_score', 'base_rate', 'selection_rate', 'generalized_fpr',
    'generalized_fnr',
    # group fairness
    'statistical_parity_difference', 'disparate_impact_ratio',
    'equal_opportunity_difference', 'average_odds_difference',
    'average_odds_error', 'mdss_bias_scan', 'mdss_bias_score',
    # individual fairness
    'generalized_entropy_index', 'generalized_entropy_error',
    'between_group_generalized_entropy_error', 'theil_index',
    'coefficient_of_variation', 'consistency_score',
    # aliases
    'sensitivity_score', 'mean_difference', 'false_negative_rate_error',
    'false_positive_rate_error'
]

# ============================= META-METRICS ===================================
def difference(func, y, *args, prot_attr=None, priv_group=1, sample_weight=None,
               **kwargs):
    """Compute the difference between unprivileged and privileged subsets for an
    arbitrary metric.

    Note: The optimal value of a difference is 0. To make it a scorer, one must
    take the absolute value and set greater_is_better to False.

    Unprivileged group is taken to be the inverse of the privileged group.

    Args:
        func (function): A metric function from :mod:`sklearn.metrics` or
            :mod:`aif360.sklearn.metrics.metrics`.
        y (pandas.Series): Outcome vector with protected attributes as index.
        *args: Additional positional args to be passed through to func.
        prot_attr (array-like, keyword-only): Protected attribute(s). If
            ``None``, all protected attributes in y are used.
        priv_group (scalar, optional): The label of the privileged group.
        sample_weight (array-like, optional): Sample weights passed through to
            func.
        **kwargs: Additional keyword args to be passed through to func.

    Returns:
        scalar: Difference in metric value for unprivileged and privileged
        groups.

    Examples:
        >>> X, y = fetch_german(numeric_only=True)
        >>> y_pred = LogisticRegression().fit(X, y).predict(X)
        >>> difference(precision_score, y, y_pred, prot_attr='sex',
        ... priv_group='male')
        -0.06955430006277463
    """
    groups, _ = check_groups(y, prot_attr)
    idx = (groups == priv_group)
    unpriv = map(lambda a: a[~idx], (y,) + args)
    priv = map(lambda a: a[idx], (y,) + args)
    if sample_weight is not None:
        return (func(*unpriv, sample_weight=sample_weight[~idx], **kwargs)
              - func(*priv, sample_weight=sample_weight[idx], **kwargs))
    return func(*unpriv, **kwargs) - func(*priv, **kwargs)

def ratio(func, y, *args, prot_attr=None, priv_group=1, sample_weight=None,
          zero_division='warn', **kwargs):
    """Compute the ratio between unprivileged and privileged subsets for an
    arbitrary metric.

    Note: The optimal value of a ratio is 1. To make it a scorer, one must
    take the minimum of the ratio and its inverse.

    Unprivileged group is taken to be the inverse of the privileged group.

    Args:
        func (function): A metric function from :mod:`sklearn.metrics` or
            :mod:`aif360.sklearn.metrics.metrics`.
        y (pandas.Series): Outcome vector with protected attributes as index.
        *args: Additional positional args to be passed through to func.
        prot_attr (array-like, keyword-only): Protected attribute(s). If
            ``None``, all protected attributes in y are used.
        priv_group (scalar, optional): The label of the privileged group.
        sample_weight (array-like, optional): Sample weights passed through to
            func.
        zero_division ('warn', 0 or 1): Sets the value to return when there is a
            zero division. If set to “warn”, this acts as 0, but warnings are
            also raised.
        **kwargs: Additional keyword args to be passed through to func.

    Returns:
        scalar: Ratio of metric values for unprivileged and privileged groups.
    """
    _check_zero_division(zero_division)
    groups, _ = check_groups(y, prot_attr)
    idx = (groups == priv_group)
    unpriv = map(lambda a: a[~idx], (y,) + args)
    priv = map(lambda a: a[idx], (y,) + args)
    if sample_weight is not None:
        numerator = func(*unpriv, sample_weight=sample_weight[~idx], **kwargs)
        denominator = func(*priv, sample_weight=sample_weight[idx], **kwargs)
    else:
        numerator = func(*unpriv, **kwargs)
        denominator = func(*priv, **kwargs)

    if func == base_rate:
        modifier = 'positive privileged'
    elif func == selection_rate:
        modifier = 'predicted privileged'
    else:
        modifier = f'value for {func.__name__} on privileged'
    return _prf_divide(np.array([numerator]), np.array([denominator]), 'ratio',
                       modifier, None, ('ratio',), zero_division).item()


# =========================== SCORER FACTORY =================================
def make_scorer(score_func, is_ratio=False, **kwargs):
    """Make a scorer from a 'difference' or 'ratio' metric (e.g.
    :func:`statistical_parity_difference`).

    Args:
        score_func (callable): A ratio/difference metric with signature
            ``score_func(y, y_pred, **kwargs)``.
        is_ratio (boolean, optional): Indicates if the metric is ratio or
        difference based.
    """
    if is_ratio:

        def score(y, y_pred, **kwargs):
            ratio = score_func(y, y_pred, **kwargs)
            eps = np.finfo(float).eps
            ratio_inverse = 1 / ratio if ratio > eps else eps
            return min(ratio, ratio_inverse)

        scorer = _make_scorer(score, **kwargs)
    else:

        def score(y, y_pred, **kwargs):
            diff = score_func(y, y_pred, **kwargs)
            return abs(diff)

        scorer = _make_scorer(score, greater_is_better=False, **kwargs)
    return scorer

# ================================ HELPERS =====================================
def specificity_score(y_true, y_pred, pos_label=1, sample_weight=None,
                      zero_division='warn'):
    """Compute the specificity or true negative rate.

    Args:
        y_true (array-like): Ground truth (correct) target values.
        y_pred (array-like): Estimated targets as returned by a classifier.
        pos_label (scalar, optional): The label of the positive class.
        sample_weight (array-like, optional): Sample weights.
        zero_division ('warn', 0 or 1): Sets the value to return when there is a
            zero division. If set to “warn”, this acts as 0, but warnings are
            also raised.
    """
    _check_zero_division(zero_division)
    MCM = multilabel_confusion_matrix(y_true, y_pred, labels=[pos_label],
                                      sample_weight=sample_weight)
    tn, fp = MCM[:, 0, 0], MCM[:, 0, 1]
    negs = tn + fp
    return _prf_divide(tn, negs, 'specificity', 'negative', None,
                       ('specificity',), zero_division).item()

def base_rate(y_true, y_pred=None, pos_label=1, sample_weight=None):
    r"""Compute the base rate, :math:`Pr(Y = \text{pos_label}) = \frac{P}{P+N}`.

    Args:
        y_true (array-like): Ground truth (correct) target values.
        y_pred (array-like, optional): Estimated targets. Ignored.
        pos_label (scalar, optional): The label of the positive class.
        sample_weight (array-like, optional): Sample weights.

    Returns:
        float: Base rate.
    """
    idx = (y_true == pos_label)
    return np.average(idx, weights=sample_weight)

def selection_rate(y_true, y_pred, pos_label=1, sample_weight=None):
    r"""Compute the selection rate, :math:`Pr(\hat{Y} = \text{pos_label}) =
    \frac{TP + FP}{P + N}`.

    Args:
        y_true (array-like): Ground truth (correct) target values. Ignored.
        y_pred (array-like): Estimated targets as returned by a classifier.
        pos_label (scalar, optional): The label of the positive class.
        sample_weight (array-like, optional): Sample weights.

    Returns:
        float: Selection rate.
    """
    return base_rate(y_pred, pos_label=pos_label, sample_weight=sample_weight)

def generalized_fpr(y_true, probas_pred, pos_label=1, sample_weight=None,
                    zero_division='warn'):
    r"""Return the ratio of generalized false positives to negative examples in
    the dataset, :math:`GFPR = \tfrac{GFP}{N}`.

    Generalized confusion matrix measures such as this are calculated by summing
    the probabilities of the positive class instead of the hard predictions.

    Args:
        y_true (array-like): Ground-truth (correct) target values.
        probas_pred (array-like): Probability estimates of the positive class.
        pos_label (scalar, optional): The label of the positive class.
        sample_weight (array-like, optional): Sample weights.
        zero_division ('warn', 0 or 1): Sets the value to return when there is a
            zero division. If set to “warn”, this acts as 0, but warnings are
            also raised.

    Returns:
        float: Generalized false positive rate.
    """
    _check_zero_division(zero_division)
    y_true, probas_pred = column_or_1d(y_true), column_or_1d(probas_pred)

    idx = (y_true != pos_label)
    gfps = probas_pred[idx]
    if sample_weight is None:
        gfp = np.array([gfps.sum()])
        neg = np.array([len(gfps)])
    else:
        gfp = np.array([np.dot(gfps, sample_weight[idx])])
        neg = np.array([sample_weight[idx].sum()])
    return _prf_divide(gfp, neg, 'generalized FPR', 'negative', None,
                       ('generalized FPR',), zero_division).item()

def generalized_fnr(y_true, probas_pred, pos_label=1, sample_weight=None,
                    zero_division='warn'):
    r"""Return the ratio of generalized false negatives to positive examples in
    the dataset, :math:`GFNR = \tfrac{GFN}{P}`.

    Generalized confusion matrix measures such as this are calculated by summing
    the probabilities of the positive class instead of the hard predictions.

    Args:
        y_true (array-like): Ground-truth (correct) target values.
        probas_pred (array-like): Probability estimates of the positive class.
        pos_label (scalar, optional): The label of the positive class.
        sample_weight (array-like, optional): Sample weights.
        zero_division ('warn', 0 or 1): Sets the value to return when there is a
            zero division. If set to “warn”, this acts as 0, but warnings are
            also raised.

    Returns:
        float: Generalized false negative rate.
    """
    _check_zero_division(zero_division)
    y_true, probas_pred = column_or_1d(y_true), column_or_1d(probas_pred)

    idx = (y_true == pos_label)
    gfns = 1 - probas_pred[idx]
    if sample_weight is None:
        gfn = np.array([gfns.sum()])
        pos = np.array([len(gfns)])
    else:
        gfn = np.array([np.dot(gfns, sample_weight[idx])])
        pos = np.array([sample_weight[idx].sum()])
    return _prf_divide(gfn, pos, 'generalized FNR', 'positive', None,
                       ('generalized FNR',), zero_division).item()


# ============================ GROUP FAIRNESS ==================================
def statistical_parity_difference(*y, prot_attr=None, priv_group=1, pos_label=1,
                                  sample_weight=None):
    r"""Difference in selection rates.

    .. math::
        Pr(\hat{Y} = \text{pos_label} | D = \text{unprivileged})
        - Pr(\hat{Y} = \text{pos_label} | D = \text{privileged})

    Note:
        If only y_true is provided, this will return the difference in base
        rates (statistical parity difference of the original dataset). If both
        y_true and y_pred are provided, only y_pred is used.

    Args:
        y_true (pandas.Series): Ground truth (correct) target values. If y_pred
            is provided, this is ignored.
        y_pred (array-like, optional): Estimated targets as returned by a
            classifier.
        prot_attr (array-like, keyword-only): Protected attribute(s). If
            ``None``, all protected attributes in y_true are used.
        priv_group (scalar, optional): The label of the privileged group.
        pos_label (scalar, optional): The label of the positive class.
        sample_weight (array-like, optional): Sample weights.

    Returns:
        float: Statistical parity difference.

    See also:
        :func:`selection_rate`, :func:`base_rate`
    """
    rate = base_rate if len(y) == 1 or y[1] is None else selection_rate
    return difference(rate, *y, prot_attr=prot_attr, priv_group=priv_group,
                      pos_label=pos_label, sample_weight=sample_weight)

def disparate_impact_ratio(*y, prot_attr=None, priv_group=1, pos_label=1,
                           sample_weight=None, zero_division='warn'):
    r"""Ratio of selection rates.

    .. math::
        \frac{Pr(\hat{Y} = \text{pos_label} | D = \text{unprivileged})}
        {Pr(\hat{Y} = \text{pos_label} | D = \text{privileged})}

    Note:
        If only y_true is provided, this will return the ratio of base rates
        (disparate impact of the original dataset). If both y_true and y_pred
        are provided, only y_pred is used.

    Args:
        y_true (pandas.Series): Ground truth (correct) target values. If y_pred
            is provided, this is ignored.
        y_pred (array-like, optional): Estimated targets as returned by a
            classifier.
        prot_attr (array-like, keyword-only): Protected attribute(s). If
            ``None``, all protected attributes in y_true are used.
        priv_group (scalar, optional): The label of the privileged group.
        pos_label (scalar, optional): The label of the positive class.
        sample_weight (array-like, optional): Sample weights.
        zero_division ('warn', 0 or 1): Sets the value to return when there is a
            zero division. If set to “warn”, this acts as 0, but warnings are
            also raised.

    Returns:
        float: Disparate impact.

    See also:
        :func:`selection_rate`, :func:`base_rate`
    """
    rate = base_rate if len(y) == 1 or y[1] is None else selection_rate
    return ratio(rate, *y, prot_attr=prot_attr, priv_group=priv_group,
                 pos_label=pos_label, sample_weight=sample_weight,
                 zero_division=zero_division)

def equal_opportunity_difference(y_true, y_pred, prot_attr=None, priv_group=1,
                                 pos_label=1, sample_weight=None):
    r"""A relaxed version of equality of opportunity.

    Returns the difference in recall scores (TPR) between the unprivileged and
    privileged groups. A value of 0 indicates equality of opportunity.

    Args:
        y_true (pandas.Series): Ground truth (correct) target values.
        y_pred (array-like): Estimated targets as returned by a classifier.
        prot_attr (array-like, keyword-only): Protected attribute(s). If
            ``None``, all protected attributes in y_true are used.
        priv_group (scalar, optional): The label of the privileged group.
        pos_label (scalar, optional): The label of the positive class.
        sample_weight (array-like, optional): Sample weights.

    Returns:
        float: Equal opportunity difference.

    See also:
        :func:`~sklearn.metrics.recall_score`
    """
    return difference(recall_score, y_true, y_pred, prot_attr=prot_attr,
                      priv_group=priv_group, pos_label=pos_label,
                      sample_weight=sample_weight)

def average_odds_difference(y_true, y_pred, prot_attr=None, priv_group=1,
                            pos_label=1, sample_weight=None):
    r"""A relaxed version of equality of odds.

    Returns the average of the difference in FPR and TPR for the unprivileged
    and privileged groups:

    .. math::

        \dfrac{(FPR_{D = \text{unprivileged}} - FPR_{D = \text{privileged}})
        + (TPR_{D = \text{unprivileged}} - TPR_{D = \text{privileged}})}{2}

    A value of 0 indicates equality of odds.

    Args:
        y_true (pandas.Series): Ground truth (correct) target values.
        y_pred (array-like): Estimated targets as returned by a classifier.
        prot_attr (array-like, keyword-only): Protected attribute(s). If
            ``None``, all protected attributes in y_true are used.
        priv_group (scalar, optional): The label of the privileged group.
        pos_label (scalar, optional): The label of the positive class.
        sample_weight (array-like, optional): Sample weights.

    Returns:
        float: Average odds difference.
    """
    fpr_diff = -difference(specificity_score, y_true, y_pred,
                           prot_attr=prot_attr, priv_group=priv_group,
                           pos_label=pos_label, sample_weight=sample_weight)
    tpr_diff = difference(recall_score, y_true, y_pred, prot_attr=prot_attr,
                          priv_group=priv_group, pos_label=pos_label,
                          sample_weight=sample_weight)
    return (tpr_diff + fpr_diff) / 2

def average_odds_error(y_true, y_pred, prot_attr=None, priv_group=None,
                       pos_label=1, sample_weight=None):
    r"""A relaxed version of equality of odds.

    Returns the average of the absolute difference in FPR and TPR for the
    unprivileged and privileged groups:

    .. math::

        \dfrac{|FPR_{D = \text{unprivileged}} - FPR_{D = \text{privileged}}|
        + |TPR_{D = \text{unprivileged}} - TPR_{D = \text{privileged}}|}{2}

    A value of 0 indicates equality of odds.

    Args:
        y_true (pandas.Series): Ground truth (correct) target values.
        y_pred (array-like): Estimated targets as returned by a classifier.
        prot_attr (array-like, keyword-only): Protected attribute(s). If
            ``None``, all protected attributes in y_true are used.
        priv_group (scalar, optional): The label of the privileged group. If
<<<<<<< HEAD
            ``None`` and prot_attr is binary, priv_group is irrelevant.
=======
            prot_attr is binary, this may be ``None``.
>>>>>>> faa75ee0
        pos_label (scalar, optional): The label of the positive class.
        sample_weight (array-like, optional): Sample weights.

    Returns:
        float: Average odds error.
    """
    if priv_group is None:
<<<<<<< HEAD
        priv_group = check_groups(y_true, prot_attr=prot_attr, ensure_binary=True)[0][0]
=======
        priv_group = check_groups(y_true, prot_attr=prot_attr,
                                  ensure_binary=True)[0][0]
>>>>>>> faa75ee0
    fpr_diff = -difference(specificity_score, y_true, y_pred,
                           prot_attr=prot_attr, priv_group=priv_group,
                           pos_label=pos_label, sample_weight=sample_weight)
    tpr_diff = difference(recall_score, y_true, y_pred, prot_attr=prot_attr,
                          priv_group=priv_group, pos_label=pos_label,
                          sample_weight=sample_weight)
    return (abs(tpr_diff) + abs(fpr_diff)) / 2


def mdss_bias_score(y_true, probas_pred, X=None, subset=None, *, pos_label=1,
                    scoring='Bernoulli', privileged=True, penalty=1e-17,
                    **kwargs):
    """Compute the bias score for a prespecified group of records using a
    given scoring function.

    Args:
        y_true (array-like): Ground truth (correct) target values.
        probas_pred (array-like): Probability estimates of the positive class.
        X (DataFrame, optional): The dataset (containing the features) that was
            used to predict `probas_pred`. If not specified, the subset is
            returned as indices.
        subset (dict, optional): Mapping of column names to list of values.
            Samples are included in the subset if they match any value in each
            of the columns provided. If `X` is not specified, `subset` may
            be of the form `{'index': [0, 1, ...]}` or `None`. If `None`, score
            over the full set (note: `penalty` is irrelevant in this case).
        pos_label (scalar, optional): Label of the positive class.
        scoring (str or class): One of 'Bernoulli' or 'BerkJones' or
            subclass of
            :class:`aif360.metrics.mdss.ScoringFunctions.ScoringFunction`.
        privileged (bool): Flag for which direction to scan: privileged
            (``True``) implies negative (observed worse than predicted outcomes)
            while unprivileged (``False``) implies positive (observed better
            than predicted outcomes).
        penalty (scalar): Penalty coefficient. Should be positive. The higher
            the penalty, the less complex (number of features and feature
            values) the highest scoring subset that gets returned is.
        **kwargs: Additional kwargs to be passed to `scoring` (not including
            `direction`).
    Returns:
        float: Bias score for the given group.
    See also:
        :func:`mdss_bias_scan`
    """

    if X is None:
        X = pd.DataFrame({'index': range(len(y_true))})
    else:
        X = X.reset_index(drop=True)  # match all indices

    expected = pd.Series(probas_pred).reset_index(drop=True)
    outcomes = pd.Series(y_true == pos_label, dtype=int).reset_index(drop=True)

    direction = 'negative' if privileged else 'positive'
    kwargs['direction'] = direction

    if scoring == 'Bernoulli':
        scoring_function = Bernoulli(**kwargs)
    elif scoring == 'BerkJones':
        scoring_function = BerkJones(**kwargs)
    else:
        scoring_function = scoring(**kwargs)
    scanner = MDSS(scoring_function)

    return scanner.score_current_subset(X, expected, outcomes, subset or {}, penalty)

@deprecated('Change to new interface - aif360.sklearn.detectors.mdss_detector.bias_scan by version 0.5.0.')
def mdss_bias_scan(y_true, probas_pred, X=None, *, pos_label=1,
                   scoring='Bernoulli', privileged=True, n_iter=10,
                   penalty=1e-17, **kwargs):
    """Scan to find the highest scoring subset of records.

    Bias scan is a technique to identify bias in predictive models using subset
    scanning [#zhang16]_.
    Args:
        y_true (array-like): Ground truth (correct) target values.
        probas_pred (array-like): Probability estimates of the positive class.
        X (dataframe, optional): The dataset (containing the features) that was
            used to predict `probas_pred`. If not specified, the subset is
            returned as indices.
        pos_label (scalar): Label of the positive class.
        scoring (str or class): One of 'Bernoulli' or 'BerkJones' or
            subclass of
            :class:`aif360.metrics.mdss.ScoringFunctions.ScoringFunction`.
        privileged (bool): Flag for which direction to scan: privileged
            (``True``) implies negative (observed worse than predicted outcomes)
            while unprivileged (``False``) implies positive (observed better
            than predicted outcomes).
        n_iter (scalar): Number of iterations (random restarts).
        penalty (scalar): Penalty coefficient. Should be positive. The higher
            the penalty, the less complex (number of features and feature
            values) the highest scoring subset that gets returned is.
        **kwargs: Additional kwargs to be passed to `scoring` (not including
            `direction`).
    Returns:
        tuple:
            Highest scoring subset and its bias score
            * **subset** (dict) -- Mapping of features to values defining the
              highest scoring subset.
            * **score** (float) -- Bias score for that group.
    See also:
        :func:`mdss_bias_score`
    References:
        .. [#zhang16] `Zhang, Z. and Neill, D. B., "Identifying significant
           predictive bias in classifiers," arXiv preprint, 2016.
           <https://arxiv.org/abs/1611.08292>`_
    """
    if X is None:
        X = pd.DataFrame({'index': range(len(y_true))})
    else:
        X = X.reset_index(drop=True)  # match all indices

    expected = pd.Series(probas_pred).reset_index(drop=True)
    outcomes = pd.Series(y_true == pos_label, dtype=int).reset_index(drop=True)

    direction = 'negative' if privileged else 'positive'
    kwargs['direction'] = direction
    if scoring == 'Bernoulli':
        scoring_function = Bernoulli(**kwargs)
    elif scoring == 'BerkJones':
        scoring_function = BerkJones(**kwargs)
    else:
        scoring_function = scoring(**kwargs)
    scanner = MDSS(scoring_function)

    return scanner.scan(X, expected, outcomes, penalty, n_iter)


# ========================== INDIVIDUAL FAIRNESS ===============================
def generalized_entropy_index(b, alpha=2):
    r"""Generalized entropy index measures inequality over a population.

    .. math::

        \mathcal{E}(\alpha) = \begin{cases}
            \frac{1}{n \alpha (\alpha-1)}\sum_{i=1}^n\left[\left(\frac{b_i}{\mu}\right)^\alpha - 1\right],& \alpha \ne 0, 1,\\
            \frac{1}{n}\sum_{i=1}^n\frac{b_{i}}{\mu}\ln\frac{b_{i}}{\mu},& \alpha=1,\\
            -\frac{1}{n}\sum_{i=1}^n\ln\frac{b_{i}}{\mu},& \alpha=0.
        \end{cases}

    Args:
        b (array-like): Parameter over which to calculate the entropy index.
        alpha (scalar): Parameter that regulates the weight given to distances
            between values at different parts of the distribution. A value of 0
            is equivalent to the mean log deviation, 1 is the Theil index, and 2
            is half the squared coefficient of variation.
    """
    if alpha == 0:
        return -(np.log(b / b.mean()) / b.mean()).mean()
    elif alpha == 1:
        # moving the b inside the log allows for 0 values
        return (np.log((b / b.mean())**b) / b.mean()).mean()
    else:
        return ((b / b.mean())**alpha - 1).mean() / (alpha * (alpha - 1))

def generalized_entropy_error(y_true, y_pred, alpha=2, pos_label=1):
    #                           sample_weight=None):
    r"""Compute the generalized entropy.

    Generalized entropy index is proposed as a unified individual and
    group fairness measure in [#speicher18]_.

    Uses :math:`b_i = \hat{y}_i - y_i + 1`. See
    :func:`generalized_entropy_index` for details.

    Args:
        y_true (array-like): Ground truth (correct) target values.
        y_pred (array-like): Estimated targets as returned by a classifier.
        alpha (scalar, optional): Parameter that regulates the weight given to
            distances between values at different parts of the distribution. A
            value of 0 is equivalent to the mean log deviation, 1 is the Theil
            index, and 2 is half the squared coefficient of variation.
        pos_label (scalar, optional): The label of the positive class.

    See also:
        :func:`generalized_entropy_index`

    References:
        .. [#speicher18] `T. Speicher, H. Heidari, N. Grgic-Hlaca,
           K. P. Gummadi, A. Singla, A. Weller, and M. B. Zafar, "A Unified
           Approach to Quantifying Algorithmic Unfairness: Measuring Individual
           and Group Unfairness via Inequality Indices," ACM SIGKDD
           International Conference on Knowledge Discovery and Data Mining,
           2018. <https://dl.acm.org/citation.cfm?id=3220046>`_
    """
    b = 1 + (y_pred == pos_label) - (y_true == pos_label)
    return generalized_entropy_index(b, alpha=alpha)

def between_group_generalized_entropy_error(y_true, y_pred, prot_attr=None,
        priv_group=None, alpha=2, pos_label=1):
    r"""Compute the between-group generalized entropy.

    Between-group generalized entropy index is proposed as a group
    fairness measure in [#speicher18]_ and is one of two terms that the
    generalized entropy index decomposes to.

    Args:
        y_true (pandas.Series): Ground truth (correct) target values.
        y_pred (array-like): Estimated targets as returned by a classifier.
        prot_attr (array-like, optional): Protected attribute(s). If ``None``,
            all protected attributes in y_true are used.
        priv_group (scalar, optional): The label of the privileged group. If
            provided, the index will be computed between only the privileged and
            unprivileged groups. Otherwise, the index will be computed between
            all groups defined by the prot_attr.
        alpha (scalar, optional): Parameter that regulates the weight given to
            distances between values at different parts of the distribution. A
            value of 0 is equivalent to the mean log deviation, 1 is the Theil
            index, and 2 is half the squared coefficient of variation.
        pos_label (scalar, optional): The label of the positive class.

    See also:
        :func:`generalized_entropy_index`

    References:
        .. [#speicher18] `T. Speicher, H. Heidari, N. Grgic-Hlaca,
           K. P. Gummadi, A. Singla, A. Weller, and M. B. Zafar, "A Unified
           Approach to Quantifying Algorithmic Unfairness: Measuring Individual
           and Group Unfairness via Inequality Indices," ACM SIGKDD
           International Conference on Knowledge Discovery and Data Mining,
           2018. <https://dl.acm.org/citation.cfm?id=3220046>`_
    """
    groups, _ = check_groups(y_true, prot_attr)
    b = np.empty_like(y_true, dtype='float')
    if priv_group is not None:
        groups = [1 if g == priv_group else 0 for g in groups]
    for g in np.unique(groups):
        b[groups == g] = (1 + (y_pred[groups == g] == pos_label)
                            - (y_true[groups == g] == pos_label)).mean()
    return generalized_entropy_index(b, alpha=alpha)

def theil_index(b):
    r"""The Theil index is the :func:`generalized_entropy_index` with
    :math:`\alpha = 1`.

    Args:
        b (array-like): Parameter over which to calculate the entropy index.

    See also:
        :func:`generalized_entropy_index`
    """
    return generalized_entropy_index(b, alpha=1)

def coefficient_of_variation(b):
    r"""The coefficient of variation is the square root of two times the
    :func:`generalized_entropy_index` with :math:`\alpha = 2`.

    Args:
        b (array-like): Parameter over which to calculate the entropy index.

    See also:
        :func:`generalized_entropy_index`
    """
    return np.sqrt(2 * generalized_entropy_index(b, alpha=2))


# TODO: use sample_weight?
def consistency_score(X, y, n_neighbors=5):
    r"""Compute the consistency score.

    Individual fairness metric from [#zemel13]_ that measures how similar the
    labels are for similar instances.

    .. math::
        1 - \frac{1}{n}\sum_{i=1}^n |\hat{y}_i -
        \frac{1}{\text{n_neighbors}} \sum_{j\in\mathcal{N}_{\text{n_neighbors}}(x_i)} \hat{y}_j|

    Args:
        X (array-like): Sample features.
        y (array-like): Sample targets.
        n_neighbors (int, optional): Number of neighbors for the knn
            computation.

    References:
        .. [#zemel13] `R. Zemel, Y. Wu, K. Swersky, T. Pitassi, and C. Dwork,
           "Learning Fair Representations," International Conference on Machine
           Learning, 2013. <http://proceedings.mlr.press/v28/zemel13.html>`_
    """
    # cast as ndarrays
    X, y = check_X_y(X, y)
    # learn a KNN on the features
    nbrs = NearestNeighbors(n_neighbors=n_neighbors, algorithm='ball_tree')
    nbrs.fit(X)
    indices = nbrs.kneighbors(X, return_distance=False)

    # compute consistency score
    return 1 - abs(y - y[indices].mean(axis=1)).mean()


# ================================ ALIASES =====================================
def sensitivity_score(y_true, y_pred, pos_label=1, sample_weight=None):
    """Alias of :func:`sklearn.metrics.recall_score` for binary classes only."""
    return recall_score(y_true, y_pred, pos_label=pos_label,
                        sample_weight=sample_weight)

def false_negative_rate_error(y_true, y_pred, pos_label=1, sample_weight=None):
    return 1 - recall_score(y_true, y_pred, pos_label=pos_label,
                            sample_weight=sample_weight)

def false_positive_rate_error(y_true, y_pred, pos_label=1, sample_weight=None):
    return 1 - specificity_score(y_true, y_pred, pos_label=pos_label,
                                 sample_weight=sample_weight)

def mean_difference(*y, prot_attr=None, priv_group=1, pos_label=1,
                    sample_weight=None):
    """Alias of :func:`statistical_parity_difference`."""
    return statistical_parity_difference(*y, prot_attr=prot_attr,
            priv_group=priv_group, pos_label=pos_label,
            sample_weight=sample_weight)<|MERGE_RESOLUTION|>--- conflicted
+++ resolved
@@ -429,11 +429,7 @@
         prot_attr (array-like, keyword-only): Protected attribute(s). If
             ``None``, all protected attributes in y_true are used.
         priv_group (scalar, optional): The label of the privileged group. If
-<<<<<<< HEAD
-            ``None`` and prot_attr is binary, priv_group is irrelevant.
-=======
             prot_attr is binary, this may be ``None``.
->>>>>>> faa75ee0
         pos_label (scalar, optional): The label of the positive class.
         sample_weight (array-like, optional): Sample weights.
 
@@ -441,12 +437,8 @@
         float: Average odds error.
     """
     if priv_group is None:
-<<<<<<< HEAD
-        priv_group = check_groups(y_true, prot_attr=prot_attr, ensure_binary=True)[0][0]
-=======
         priv_group = check_groups(y_true, prot_attr=prot_attr,
                                   ensure_binary=True)[0][0]
->>>>>>> faa75ee0
     fpr_diff = -difference(specificity_score, y_true, y_pred,
                            prot_attr=prot_attr, priv_group=priv_group,
                            pos_label=pos_label, sample_weight=sample_weight)

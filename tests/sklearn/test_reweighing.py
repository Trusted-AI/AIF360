--- conflicted
+++ resolved
@@ -41,9 +41,5 @@
     params = {'estimator__C': [1, 10], 'reweigher__prot_attr': ['sex']}
 
     clf = GridSearchCV(rew, params, scoring=scoring, cv=5)
-<<<<<<< HEAD
     # need to reset index for score_func to work
-    clf.fit(X, y.reset_index(drop=True), sample_weight=sample_weight)
-=======
-    clf.fit(X, y, sample_weight=sample_weight)
->>>>>>> faa75ee0
+    clf.fit(X, y.reset_index(drop=True), sample_weight=sample_weight)